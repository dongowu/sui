--- conflicted
+++ resolved
@@ -11,19 +11,17 @@
 
 [dependencies]
 anyhow.workspace = true
+colored.workspace = true
+difference.workspace = true
+serde_yaml.workspace = true
+clap.workspace = true
+tempfile.workspace = true
+walkdir.workspace = true
+codespan-reporting.workspace = true
+toml_edit.workspace = true
+serde.workspace = true
+
 bcs.workspace = true
-clap.workspace = true
-codespan-reporting.workspace = true
-colored.workspace = true
-serde_yaml.workspace = true
-similar.workspace = true
-tempfile.workspace = true
-toml_edit.workspace = true
-<<<<<<< HEAD
-serde.workspace = true
-=======
-walkdir.workspace = true
->>>>>>> d6d37897
 
 move-bytecode-source-map.workspace = true
 move-bytecode-verifier.workspace = true
