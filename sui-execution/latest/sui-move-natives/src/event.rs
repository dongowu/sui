// Copyright (c) Mysten Labs, Inc.
// SPDX-License-Identifier: Apache-2.0

use crate::{legacy_test_cost, object_runtime::ObjectRuntime, NativesCostTable};
use move_binary_format::errors::{PartialVMError, PartialVMResult};
use move_core_types::{gas_algebra::InternalGas, language_storage::TypeTag, vm_status::StatusCode};
use move_vm_runtime::{
    execution::{values::Value, Type},
    natives::{extensions::NativeContextMut, functions::NativeResult},
};
use move_vm_runtime::{native_charge_gas_early_exit, natives::functions::NativeContext};
use smallvec::smallvec;
use std::collections::VecDeque;
use sui_types::error::VMMemoryLimitExceededSubStatusCode;

#[derive(Clone, Debug)]
pub struct EventEmitCostParams {
    pub event_emit_cost_base: InternalGas,
    pub event_emit_value_size_derivation_cost_per_byte: InternalGas,
    pub event_emit_tag_size_derivation_cost_per_byte: InternalGas,
    pub event_emit_output_cost_per_byte: InternalGas,
}
/***************************************************************************************************
 * native fun emit
 * Implementation of the Move native function `event::emit<T: copy + drop>(event: T)`
 * Adds an event to the transaction's event log
 *   gas cost: event_emit_cost_base                  |  covers various fixed costs in the oper
 *              + event_emit_value_size_derivation_cost_per_byte * event_size     | derivation of size
 *              + event_emit_tag_size_derivation_cost_per_byte * tag_size         | converting type
 *              + event_emit_output_cost_per_byte * (tag_size + event_size)       | emitting the actual event
 **************************************************************************************************/
pub fn emit(
    context: &mut NativeContext,
    mut ty_args: Vec<Type>,
    mut args: VecDeque<Value>,
) -> PartialVMResult<NativeResult> {
    debug_assert!(ty_args.len() == 1);
    debug_assert!(args.len() == 1);

    let event_emit_cost_params = context
        .extensions_mut()
        .get::<NativesCostTable>()?
        .event_emit_cost_params
        .clone();

    native_charge_gas_early_exit!(context, event_emit_cost_params.event_emit_cost_base);

    let ty = ty_args.pop().unwrap();
    let event_value = args.pop_back().unwrap();

    let event_value_size = event_value.legacy_size();

    // Deriving event value size can be expensive due to recursion overhead
    native_charge_gas_early_exit!(
        context,
        event_emit_cost_params.event_emit_value_size_derivation_cost_per_byte
            * u64::from(event_value_size).into()
    );

    let tag = match context.type_to_type_tag(&ty)? {
        TypeTag::Struct(s) => s,
        _ => {
            return Err(
                PartialVMError::new(StatusCode::UNKNOWN_INVARIANT_VIOLATION_ERROR)
                    .with_message("Sui verifier guarantees this is a struct".to_string()),
            )
        }
    };
    let tag_size = tag.abstract_size_for_gas_metering();

    // Converting type to typetag be expensive due to recursion overhead
    native_charge_gas_early_exit!(
        context,
        event_emit_cost_params.event_emit_tag_size_derivation_cost_per_byte
            * u64::from(tag_size).into()
    );

<<<<<<< HEAD
    let obj_runtime: &mut ObjectRuntime = &mut context
        .extensions()
        .get::<NativeContextMut<ObjectRuntime>>()
        .borrow_mut();
=======
    let obj_runtime: &mut ObjectRuntime = context.extensions_mut().get_mut()?;
>>>>>>> c64c5853
    let max_event_emit_size = obj_runtime.protocol_config.max_event_emit_size();
    let ev_size = u64::from(tag_size + event_value_size);
    // Check if the event size is within the limit
    if ev_size > max_event_emit_size {
        return Err(PartialVMError::new(StatusCode::MEMORY_LIMIT_EXCEEDED)
            .with_message(format!(
                "Emitting event of size {ev_size} bytes. Limit is {max_event_emit_size} bytes."
            ))
            .with_sub_status(
                VMMemoryLimitExceededSubStatusCode::EVENT_SIZE_LIMIT_EXCEEDED as u64,
            ));
    }

    // Check that the size contribution of the event is within the total size limit
    // This feature is guarded as its only present in some versions
    if let Some(max_event_emit_size_total) = obj_runtime
        .protocol_config
        .max_event_emit_size_total_as_option()
    {
        let total_events_size = obj_runtime.state.total_events_size() + ev_size;
        if total_events_size > max_event_emit_size_total {
            return Err(PartialVMError::new(StatusCode::MEMORY_LIMIT_EXCEEDED)
                .with_message(format!(
                    "Reached total event size of size {total_events_size} bytes. Limit is {max_event_emit_size_total} bytes."
                ))
                .with_sub_status(
                    VMMemoryLimitExceededSubStatusCode::TOTAL_EVENT_SIZE_LIMIT_EXCEEDED as u64,
                ));
        }
        obj_runtime.state.incr_total_events_size(ev_size);
    }
    // Emitting an event is cheap since its a vector push
    native_charge_gas_early_exit!(
        context,
        event_emit_cost_params.event_emit_output_cost_per_byte * ev_size.into()
    );

<<<<<<< HEAD
    obj_runtime.emit_event(*tag, event_value)?;
=======
    let obj_runtime: &mut ObjectRuntime = context.extensions_mut().get_mut()?;

    obj_runtime.emit_event(ty, *tag, event_value)?;
>>>>>>> c64c5853
    Ok(NativeResult::ok(context.gas_used(), smallvec![]))
}

/// Get the all emitted events of type `T`, starting at the specified index
pub fn num_events(
    context: &mut NativeContext,
    ty_args: Vec<Type>,
    args: VecDeque<Value>,
) -> PartialVMResult<NativeResult> {
    assert!(ty_args.is_empty());
    assert!(args.is_empty());
<<<<<<< HEAD
    let object_runtime_ref: &ObjectRuntime = &context
        .extensions()
        .get::<NativeContextMut<ObjectRuntime>>()
        .borrow();
=======
    let object_runtime_ref: &ObjectRuntime = context.extensions().get()?;
>>>>>>> c64c5853
    let num_events = object_runtime_ref.state.events().len();
    Ok(NativeResult::ok(
        legacy_test_cost(),
        smallvec![Value::u32(num_events as u32)],
    ))
}

/// Get the all emitted events of type `T`, starting at the specified index
pub fn get_events_by_type(
    context: &mut NativeContext,
    mut ty_args: Vec<Type>,
    args: VecDeque<Value>,
) -> PartialVMResult<NativeResult> {
    assert_eq!(ty_args.len(), 1);
    let specified_ty = ty_args.pop().unwrap();
    assert!(args.is_empty());
<<<<<<< HEAD
    let object_runtime_ref: &ObjectRuntime = &context
        .extensions()
        .get::<NativeContextMut<ObjectRuntime>>()
        .borrow();
    let specified_type_tag = match context.type_to_type_tag(&specified_ty)? {
        TypeTag::Struct(s) => *s,
        _ => return Ok(NativeResult::ok(legacy_test_cost(), smallvec![])),
    };
=======
    let object_runtime_ref: &ObjectRuntime = context.extensions().get()?;
>>>>>>> c64c5853
    let matched_events = object_runtime_ref
        .state
        .events()
        .iter()
        .filter_map(|(ty, event)| {
            if specified_type_tag == *ty {
                Some(event.copy_value())
            } else {
                None
            }
        })
        .collect::<Vec<_>>();
    Ok(NativeResult::ok(
        legacy_test_cost(),
        smallvec![Value::vector_for_testing_only(matched_events)],
    ))
}<|MERGE_RESOLUTION|>--- conflicted
+++ resolved
@@ -75,14 +75,10 @@
             * u64::from(tag_size).into()
     );
 
-<<<<<<< HEAD
     let obj_runtime: &mut ObjectRuntime = &mut context
         .extensions()
-        .get::<NativeContextMut<ObjectRuntime>>()
+        .get::<NativeContextMut<ObjectRuntime>>()?
         .borrow_mut();
-=======
-    let obj_runtime: &mut ObjectRuntime = context.extensions_mut().get_mut()?;
->>>>>>> c64c5853
     let max_event_emit_size = obj_runtime.protocol_config.max_event_emit_size();
     let ev_size = u64::from(tag_size + event_value_size);
     // Check if the event size is within the limit
@@ -120,13 +116,7 @@
         event_emit_cost_params.event_emit_output_cost_per_byte * ev_size.into()
     );
 
-<<<<<<< HEAD
     obj_runtime.emit_event(*tag, event_value)?;
-=======
-    let obj_runtime: &mut ObjectRuntime = context.extensions_mut().get_mut()?;
-
-    obj_runtime.emit_event(ty, *tag, event_value)?;
->>>>>>> c64c5853
     Ok(NativeResult::ok(context.gas_used(), smallvec![]))
 }
 
@@ -138,14 +128,10 @@
 ) -> PartialVMResult<NativeResult> {
     assert!(ty_args.is_empty());
     assert!(args.is_empty());
-<<<<<<< HEAD
     let object_runtime_ref: &ObjectRuntime = &context
         .extensions()
-        .get::<NativeContextMut<ObjectRuntime>>()
+        .get::<NativeContextMut<ObjectRuntime>>()?
         .borrow();
-=======
-    let object_runtime_ref: &ObjectRuntime = context.extensions().get()?;
->>>>>>> c64c5853
     let num_events = object_runtime_ref.state.events().len();
     Ok(NativeResult::ok(
         legacy_test_cost(),
@@ -162,18 +148,14 @@
     assert_eq!(ty_args.len(), 1);
     let specified_ty = ty_args.pop().unwrap();
     assert!(args.is_empty());
-<<<<<<< HEAD
     let object_runtime_ref: &ObjectRuntime = &context
         .extensions()
-        .get::<NativeContextMut<ObjectRuntime>>()
+        .get::<NativeContextMut<ObjectRuntime>>()?
         .borrow();
     let specified_type_tag = match context.type_to_type_tag(&specified_ty)? {
         TypeTag::Struct(s) => *s,
         _ => return Ok(NativeResult::ok(legacy_test_cost(), smallvec![])),
     };
-=======
-    let object_runtime_ref: &ObjectRuntime = context.extensions().get()?;
->>>>>>> c64c5853
     let matched_events = object_runtime_ref
         .state
         .events()
