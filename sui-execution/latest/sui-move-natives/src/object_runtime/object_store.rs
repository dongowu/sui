// Copyright (c) Mysten Labs, Inc.
// SPDX-License-Identifier: Apache-2.0

use crate::object_runtime::{fingerprint::ObjectFingerprint, get_all_uids};
use move_binary_format::errors::{PartialVMError, PartialVMResult};
use move_core_types::{
    annotated_value as A, effects::Op, runtime_value as R, vm_status::StatusCode,
};
use move_vm_runtime::execution::values::{GlobalValue, StructRef, Value};
use std::{
    collections::{btree_map, BTreeMap},
    sync::Arc,
};
use sui_protocol_config::{check_limit_by_meter, LimitThresholdCrossed, ProtocolConfig};
use sui_types::{
    base_types::{MoveObjectType, ObjectID, SequenceNumber},
    committee::EpochId,
    error::VMMemoryLimitExceededSubStatusCode,
    execution::DynamicallyLoadedObjectMetadata,
    metrics::LimitsMetrics,
    object::{Data, MoveObject, Object, Owner},
    storage::ChildObjectResolver,
};

pub(super) struct ChildObject {
    pub(super) owner: ObjectID,
    pub(super) move_type: MoveObjectType,
    pub(super) value: GlobalValue,
    pub(super) fingerprint: ObjectFingerprint,
}

pub(crate) struct ActiveChildObject<'a> {
    pub(crate) id: &'a ObjectID,
    pub(crate) owner: &'a ObjectID,
    pub(crate) move_type: &'a MoveObjectType,
    pub(crate) copied_value: Option<Value>,
}

#[derive(Debug)]
struct ConfigSetting {
    config: ObjectID,
    ty: MoveObjectType,
    value: Value,
}

#[derive(Debug)]
pub(crate) struct ChildObjectEffectV0 {
    pub(super) owner: ObjectID,
    pub(super) ty: MoveObjectType,
    pub(super) effect: Op<Value>,
}

#[derive(Debug)]
pub(crate) struct ChildObjectEffectV1 {
    pub(super) owner: ObjectID,
    pub(super) ty: Type,
    pub(super) final_value: Option<Value>,
    // True if the value or the owner has changed
    pub(super) object_changed: bool,
}

#[derive(Debug)]
pub(crate) enum ChildObjectEffects {
    // In this version, we accurately track mutations via WriteRef to the child object, or
    // references rooted in the child object.
    V0(BTreeMap<ObjectID, ChildObjectEffectV0>),
    // In this version, we instead check always return the value, and report if it changed.
    V1(BTreeMap<ObjectID, ChildObjectEffectV1>),
}

struct Inner<'a> {
    // used for loading child objects
    resolver: &'a dyn ChildObjectResolver,
    // The version of the root object in ownership at the beginning of the transaction.
    // If it was a child object, it resolves to the root parent's sequence number.
    // Otherwise, it is just the sequence number at the beginning of the transaction.
    root_version: BTreeMap<ObjectID, SequenceNumber>,
    // A map from a wrapped object to the object it was contained in at the
    // beginning of the transaction.
    wrapped_object_containers: BTreeMap<ObjectID, ObjectID>,
    // cached objects from the resolver. An object might be in this map but not in the store
    // if it's existence was queried, but the value was not used.
    cached_objects: BTreeMap<ObjectID, Option<Object>>,
    // whether or not this TX is gas metered
    is_metered: bool,
    // Protocol config used to enforce limits
    protocol_config: &'a ProtocolConfig,
    // Metrics for reporting exceeded limits
    metrics: Arc<LimitsMetrics>,
    // Epoch ID for the current transaction. Used for receiving objects.
    current_epoch_id: EpochId,
}

// maintains the runtime GlobalValues for child objects and manages the fetching of objects
// from storage, through the `ChildObjectResolver`
pub(super) struct ChildObjectStore<'a> {
    // contains object resolver and object cache
    // kept as a separate struct to deal with lifetime issues where the `store` is accessed
    // at the same time as the `cached_objects` is populated
    inner: Inner<'a>,
    // Maps of populated GlobalValues, meaning the child object has been accessed in this
    // transaction
    store: BTreeMap<ObjectID, ChildObject>,
    config_setting_cache: BTreeMap<ObjectID, ConfigSetting>,
    // whether or not this TX is gas metered
    is_metered: bool,
}

pub(crate) enum ObjectResult<V> {
    // object exists but type does not match. Should result in an abort
    MismatchedType,
    Loaded(V),
}

type LoadedWithMetadataResult<V> = Option<(V, DynamicallyLoadedObjectMetadata)>;

macro_rules! fetch_child_object_unbounded {
    ($inner:ident, $parent:ident, $child:ident, $parents_root_version:expr, $had_parent_root_version:expr) => {{
        let child_opt = $inner
            .resolver
            .read_child_object(&$parent, &$child, $parents_root_version)
            .map_err(|msg| {
                PartialVMError::new(StatusCode::STORAGE_ERROR).with_message(format!("{msg}"))
            })?;
        if let Some(object) = child_opt {
            // if there was no root version, guard against reading a child object. A newly
            // created parent should not have a child in storage
            if !$had_parent_root_version {
                return Err(
                    PartialVMError::new(StatusCode::STORAGE_ERROR).with_message(format!(
                        "A new parent {} should not have a child object {}.",
                        $parent, $child
                    )),
                );
            }
            // guard against bugs in `read_child_object`: if it returns a child object such that
            // C.parent != parent, we raise an invariant violation
            match &object.owner {
                Owner::ObjectOwner(id) => {
                    if ObjectID::from(*id) != $parent {
                        return Err(PartialVMError::new(StatusCode::STORAGE_ERROR).with_message(
                            format!(
                                "Bad owner for {}. Expected owner {} but found owner {}",
                                $child, $parent, id
                            ),
                        ));
                    }
                }
                Owner::AddressOwner(_)
                | Owner::Immutable
                | Owner::Shared { .. }
                | Owner::ConsensusV2 { .. } => {
                    return Err(PartialVMError::new(StatusCode::STORAGE_ERROR).with_message(
                        format!(
                            "Bad owner for {}. \
                            Expected an id owner {} but found an address, \
                            immutable, or shared owner",
                            $child, $parent
                        ),
                    ))
                }
            };
            match &object.data {
                Data::Package(_) => {
                    return Err(PartialVMError::new(StatusCode::STORAGE_ERROR).with_message(
                        format!(
                            "Mismatched object type for {}. \
                            Expected a Move object but found a Move package",
                            $child
                        ),
                    ))
                }
                Data::Move(_) => Some(object),
            }
        } else {
            None
        }
    }};
}

impl Inner<'_> {
    fn receive_object_from_store(
        &self,
        owner: ObjectID,
        child: ObjectID,
        version: SequenceNumber,
    ) -> PartialVMResult<LoadedWithMetadataResult<MoveObject>> {
        let child_opt = self
            .resolver
            .get_object_received_at_version(
                &owner,
                &child,
                version,
                self.current_epoch_id,
                self.protocol_config
                    .use_object_per_epoch_marker_table_v2_as_option()
                    .unwrap_or(false),
            )
            .map_err(|msg| {
                PartialVMError::new(StatusCode::STORAGE_ERROR).with_message(format!("{msg}"))
            })?;
        let obj_opt = if let Some(object) = child_opt {
            // guard against bugs in `receive_object_at_version`: if it returns a child object such that
            // C.parent != parent, we raise an invariant violation since that should be checked by
            // `receive_object_at_version`.
            if object.owner != Owner::AddressOwner(owner.into()) {
                return Err(
                    PartialVMError::new(StatusCode::STORAGE_ERROR).with_message(format!(
                        "Bad owner for {child}. \
                        Expected owner {owner} but found owner {}",
                        object.owner
                    )),
                );
            }
            let loaded_metadata = DynamicallyLoadedObjectMetadata {
                version,
                digest: object.digest(),
                storage_rebate: object.storage_rebate,
                owner: object.owner.clone(),
                previous_transaction: object.previous_transaction,
            };

            // `ChildObjectResolver::receive_object_at_version` should return the object at the
            // version or nothing at all. If it returns an object with a different version, we
            // should raise an invariant violation since it should be checked by
            // `receive_object_at_version`.
            if object.version() != version {
                return Err(
                    PartialVMError::new(StatusCode::STORAGE_ERROR).with_message(format!(
                        "Bad version for {child}. \
                        Expected version {version} but found version {}",
                        object.version()
                    )),
                );
            }
            match object.into_inner().data {
                Data::Package(_) => {
                    return Err(PartialVMError::new(StatusCode::STORAGE_ERROR).with_message(
                        format!(
                            "Mismatched object type for {child}. \
                                Expected a Move object but found a Move package"
                        ),
                    ))
                }
                Data::Move(mo @ MoveObject { .. }) => Some((mo, loaded_metadata)),
            }
        } else {
            None
        };
        Ok(obj_opt)
    }

    #[allow(clippy::map_entry)]
    fn get_or_fetch_object_from_store(
        &mut self,
        parent: ObjectID,
        child: ObjectID,
    ) -> PartialVMResult<Option<&MoveObject>> {
        let cached_objects_count = self.cached_objects.len() as u64;
        let parents_root_version = self.root_version.get(&parent).copied();
        let had_parent_root_version = parents_root_version.is_some();
        // if not found, it must be new so it won't have any child objects, thus
        // we can return SequenceNumber(0) as no child object will be found
        let parents_root_version = parents_root_version.unwrap_or(SequenceNumber::new());
        if let btree_map::Entry::Vacant(e) = self.cached_objects.entry(child) {
            let obj_opt = fetch_child_object_unbounded!(
                self,
                parent,
                child,
                parents_root_version,
                had_parent_root_version
            );

            if let LimitThresholdCrossed::Hard(_, lim) = check_limit_by_meter!(
                self.is_metered,
                cached_objects_count,
                self.protocol_config.object_runtime_max_num_cached_objects(),
                self.protocol_config
                    .object_runtime_max_num_cached_objects_system_tx(),
                self.metrics.excessive_object_runtime_cached_objects
            ) {
                return Err(PartialVMError::new(StatusCode::MEMORY_LIMIT_EXCEEDED)
                    .with_message(format!(
                        "Object runtime cached objects limit ({} entries) reached",
                        lim
                    ))
                    .with_sub_status(
                        VMMemoryLimitExceededSubStatusCode::OBJECT_RUNTIME_CACHE_LIMIT_EXCEEDED
                            as u64,
                    ));
            };

            e.insert(obj_opt);
        }
        Ok(self
            .cached_objects
            .get(&child)
            .unwrap()
            .as_ref()
            .map(|obj| {
                obj.data
                    .try_as_move()
                    // unwrap safe because we only insert Move objects
                    .unwrap()
            }))
    }

    fn fetch_object_impl(
        &mut self,
        parent: ObjectID,
        child: ObjectID,
        child_ty_layout: &R::MoveTypeLayout,
        child_ty_fully_annotated_layout: &A::MoveTypeLayout,
<<<<<<< HEAD
        child_move_type: MoveObjectType,
    ) -> PartialVMResult<ObjectResult<(MoveObjectType, GlobalValue)>> {
=======
        child_move_type: &MoveObjectType,
    ) -> PartialVMResult<ObjectResult<(Type, GlobalValue, ObjectFingerprint)>> {
        // we copy the reference to the protocol config ahead of time for lifetime reasons
        let protocol_config = self.protocol_config;
        // retrieve the object from storage if it exists
>>>>>>> 0f914b97
        let obj = match self.get_or_fetch_object_from_store(parent, child)? {
            None => {
                return Ok(ObjectResult::Loaded((
                    child_move_type.clone(),
                    GlobalValue::none(),
                    ObjectFingerprint::none(protocol_config),
                )))
            }
            Some(obj) => obj,
        };
        // object exists, but the type does not match
        if obj.type_() != &child_move_type {
            return Ok(ObjectResult::MismatchedType);
        }
        // deserialize the value
        let obj_contents = obj.contents();
        let v = match Value::simple_deserialize(obj_contents, child_ty_layout) {
            Some(v) => v,
            None => return Err(
                PartialVMError::new(StatusCode::FAILED_TO_DESERIALIZE_RESOURCE).with_message(
                    format!("Failed to deserialize object {child} with type {child_move_type}",),
                ),
            ),
        };
        // save a fingerprint
        let fingerprint =
            ObjectFingerprint::preexisting(protocol_config, &parent, child_move_type, &v).map_err(
                |e| {
                    PartialVMError::new(StatusCode::UNKNOWN_INVARIANT_VIOLATION_ERROR).with_message(
                        format!("Failed to fingerprint value for object {child}. Error: {e}"),
                    )
                },
            )?;
        // generate a global value
        let global_value =
            match GlobalValue::cached(v) {
                Ok(gv) => gv,
                Err(e) => {
                    return Err(PartialVMError::new(StatusCode::STORAGE_ERROR).with_message(
                        format!("Object {child} did not deserialize to a struct Value. Error: {e}"),
                    ))
                }
            };
        // Find all UIDs inside of the value and update the object parent maps
        let contained_uids =
            get_all_uids(child_ty_fully_annotated_layout, obj_contents).map_err(|e| {
                PartialVMError::new(StatusCode::UNKNOWN_INVARIANT_VIOLATION_ERROR)
                    .with_message(format!("Failed to find UIDs. ERROR: {e}"))
            })?;
        let parents_root_version = self.root_version.get(&parent).copied();
        if let Some(v) = parents_root_version {
            debug_assert!(contained_uids.contains(&child));
            for id in contained_uids {
                self.root_version.insert(id, v);
                if id != child {
                    let prev = self.wrapped_object_containers.insert(id, child);
                    debug_assert!(prev.is_none())
                }
            }
        }
<<<<<<< HEAD
        Ok(ObjectResult::Loaded((child_move_type, global_value)))
=======
        Ok(ObjectResult::Loaded((
            child_ty.clone(),
            global_value,
            fingerprint,
        )))
>>>>>>> 0f914b97
    }
}

fn deserialize_move_object(
    obj: &MoveObject,
    child_ty_layout: &R::MoveTypeLayout,
    child_move_type: MoveObjectType,
) -> PartialVMResult<ObjectResult<(MoveObjectType, Value)>> {
    let child_id = obj.id();
    // object exists, but the type does not match
    if obj.type_() != &child_move_type {
        return Ok(ObjectResult::MismatchedType);
    }
    let value = match Value::simple_deserialize(obj.contents(), child_ty_layout) {
        Some(v) => v,
        None => {
            return Err(
                PartialVMError::new(StatusCode::FAILED_TO_DESERIALIZE_RESOURCE).with_message(
                    format!("Failed to deserialize object {child_id} with type {child_move_type}",),
                ),
            )
        }
    };
    Ok(ObjectResult::Loaded((child_move_type, value)))
}

impl<'a> ChildObjectStore<'a> {
    pub(super) fn new(
        resolver: &'a dyn ChildObjectResolver,
        root_version: BTreeMap<ObjectID, SequenceNumber>,
        wrapped_object_containers: BTreeMap<ObjectID, ObjectID>,
        is_metered: bool,
        protocol_config: &'a ProtocolConfig,
        metrics: Arc<LimitsMetrics>,
        current_epoch_id: EpochId,
    ) -> Self {
        Self {
            inner: Inner {
                resolver,
                root_version,
                wrapped_object_containers,
                cached_objects: BTreeMap::new(),
                is_metered,
                protocol_config,
                metrics,
                current_epoch_id,
            },
            store: BTreeMap::new(),
            config_setting_cache: BTreeMap::new(),
            is_metered,
        }
    }

    pub(super) fn receive_object(
        &mut self,
        parent: ObjectID,
        child: ObjectID,
        child_version: SequenceNumber,
        child_layout: &R::MoveTypeLayout,
        child_fully_annotated_layout: &A::MoveTypeLayout,
        child_move_type: MoveObjectType,
    ) -> PartialVMResult<LoadedWithMetadataResult<ObjectResult<Value>>> {
        let Some((obj, obj_meta)) =
            self.inner
                .receive_object_from_store(parent, child, child_version)?
        else {
            return Ok(None);
        };

        Ok(Some(
            match deserialize_move_object(&obj, child_layout, child_move_type)? {
                ObjectResult::MismatchedType => (ObjectResult::MismatchedType, obj_meta),
                ObjectResult::Loaded((_, v)) => {
                    // Find all UIDs inside of the value and update the object parent maps with the contained
                    // UIDs in the received value. They should all have an upper bound version as the receiving object.
                    // Only do this if we successfully load the object though.
                    let contained_uids = get_all_uids(child_fully_annotated_layout, obj.contents())
                        .map_err(|e| {
                            PartialVMError::new(StatusCode::UNKNOWN_INVARIANT_VIOLATION_ERROR)
                                .with_message(format!(
                                    "Failed to find UIDs for receiving object. ERROR: {e}"
                                ))
                        })?;
                    for id in contained_uids {
                        self.inner.root_version.insert(id, child_version);
                        if id != child {
                            let prev = self.inner.wrapped_object_containers.insert(id, child);
                            debug_assert!(prev.is_none())
                        }
                    }
                    (ObjectResult::Loaded(v), obj_meta)
                }
            },
        ))
    }

    pub(super) fn object_exists(
        &mut self,
        parent: ObjectID,
        child: ObjectID,
    ) -> PartialVMResult<bool> {
        if let Some(child_object) = self.store.get(&child) {
            return child_object.value.exists();
        }
        Ok(self
            .inner
            .get_or_fetch_object_from_store(parent, child)?
            .is_some())
    }

    pub(super) fn object_exists_and_has_type(
        &mut self,
        parent: ObjectID,
        child: ObjectID,
        child_move_type: &MoveObjectType,
    ) -> PartialVMResult<bool> {
        if let Some(child_object) = self.store.get(&child) {
            // exists and has same type
            return Ok(child_object.value.exists()? && &child_object.move_type == child_move_type);
        }
        Ok(self
            .inner
            .get_or_fetch_object_from_store(parent, child)?
            .map(|move_obj| move_obj.type_() == child_move_type)
            .unwrap_or(false))
    }

    pub(super) fn get_or_fetch_object(
        &mut self,
        parent: ObjectID,
        child: ObjectID,
        child_layout: &R::MoveTypeLayout,
        child_fully_annotated_layout: &A::MoveTypeLayout,
        child_move_type: MoveObjectType,
    ) -> PartialVMResult<ObjectResult<&mut ChildObject>> {
        let store_entries_count = self.store.len() as u64;
        let child_object = match self.store.entry(child) {
            btree_map::Entry::Vacant(e) => {
                let (ty, value, fingerprint) = match self.inner.fetch_object_impl(
                    parent,
                    child,
                    child_layout,
                    child_fully_annotated_layout,
                    child_move_type,
                )? {
                    ObjectResult::MismatchedType => return Ok(ObjectResult::MismatchedType),
                    ObjectResult::Loaded(res) => res,
                };

                if let LimitThresholdCrossed::Hard(_, lim) = check_limit_by_meter!(
                    self.is_metered,
                    store_entries_count,
                    self.inner
                        .protocol_config
                        .object_runtime_max_num_store_entries(),
                    self.inner
                        .protocol_config
                        .object_runtime_max_num_store_entries_system_tx(),
                    self.inner.metrics.excessive_object_runtime_store_entries
                ) {
                    return Err(PartialVMError::new(StatusCode::MEMORY_LIMIT_EXCEEDED)
                        .with_message(format!(
                            "Object runtime store limit ({} entries) reached",
                            lim
                        ))
                        .with_sub_status(
                            VMMemoryLimitExceededSubStatusCode::OBJECT_RUNTIME_STORE_LIMIT_EXCEEDED
                                as u64,
                        ));
                };

                e.insert(ChildObject {
                    owner: parent,
                    move_type: ty,
                    value,
                    fingerprint,
                })
            }
            btree_map::Entry::Occupied(e) => {
                let child_object = e.into_mut();
                if child_object.move_type != child_move_type {
                    return Ok(ObjectResult::MismatchedType);
                }
                child_object
            }
        };
        Ok(ObjectResult::Loaded(child_object))
    }

    pub(super) fn add_object(
        &mut self,
        parent: ObjectID,
        child: ObjectID,
        child_move_type: MoveObjectType,
        child_value: Value,
    ) -> PartialVMResult<()> {
        if let LimitThresholdCrossed::Hard(_, lim) = check_limit_by_meter!(
            self.is_metered,
            self.store.len(),
            self.inner
                .protocol_config
                .object_runtime_max_num_store_entries(),
            self.inner
                .protocol_config
                .object_runtime_max_num_store_entries_system_tx(),
            self.inner.metrics.excessive_object_runtime_store_entries
        ) {
            return Err(PartialVMError::new(StatusCode::MEMORY_LIMIT_EXCEEDED)
                .with_message(format!(
                    "Object runtime store limit ({} entries) reached",
                    lim
                ))
                .with_sub_status(
                    VMMemoryLimitExceededSubStatusCode::OBJECT_RUNTIME_STORE_LIMIT_EXCEEDED as u64,
                ));
        };

        let (mut value, fingerprint) = if let Some(ChildObject {
            value, fingerprint, ..
        }) = self.store.remove(&child)
        {
            if value.exists()? {
                return Err(
                    PartialVMError::new(StatusCode::UNKNOWN_INVARIANT_VIOLATION_ERROR)
                        .with_message(
                            "Duplicate addition of a child object. \
                            The previous value cannot be dropped. Indicates possible duplication \
                            of objects as an object was fetched more than once from two different \
                            parents, yet was not removed from one first"
                                .to_string(),
                        ),
                );
            }
            (value, fingerprint)
        } else {
            let fingerprint = ObjectFingerprint::none(self.inner.protocol_config);
            (GlobalValue::none(), fingerprint)
        };
        if let Err((e, _)) = value.move_to(child_value) {
            return Err(
                PartialVMError::new(StatusCode::UNKNOWN_INVARIANT_VIOLATION_ERROR).with_message(
                    format!("Unable to set value for child {child}, with error {e}",),
                ),
            );
        }
        let child_object = ChildObject {
            owner: parent,
            move_type: child_move_type,
            value,
            fingerprint,
        };
        self.store.insert(child, child_object);
        Ok(())
    }

    pub(super) fn config_setting_unsequenced_read(
        &mut self,
        config_id: ObjectID,
        name_df_id: ObjectID,
        field_setting_layout: &R::MoveTypeLayout,
        field_setting_object_type: &MoveObjectType,
    ) -> PartialVMResult<ObjectResult<Option<Value>>> {
        let parent = config_id;
        let child = name_df_id;

        let setting = match self.config_setting_cache.entry(child) {
            btree_map::Entry::Vacant(e) => {
                let child_move_type = field_setting_object_type;
                let inner = &self.inner;
                let obj_opt =
                    fetch_child_object_unbounded!(inner, parent, child, SequenceNumber::MAX, true);
                let Some(move_obj) = obj_opt.as_ref().map(|obj| obj.data.try_as_move().unwrap())
                else {
                    return Ok(ObjectResult::Loaded(None));
                };
                let Some(value) =
                    Value::simple_deserialize(move_obj.contents(), field_setting_layout)
                else {
                    return Err(
                        PartialVMError::new(StatusCode::FAILED_TO_DESERIALIZE_RESOURCE)
                            .with_message(format!(
                            "Failed to deserialize object {child} with type {field_setting_layout}",
                        )),
                    );
                };
                e.insert(ConfigSetting {
                    config: parent,
                    ty: child_move_type.clone(),
                    value,
                })
            }
            btree_map::Entry::Occupied(e) => {
                let setting = e.into_mut();
                if setting.ty != *field_setting_object_type {
                    return Ok(ObjectResult::MismatchedType);
                }
                if setting.config != parent {
                    return Err(
                        PartialVMError::new(StatusCode::UNKNOWN_INVARIANT_VIOLATION_ERROR)
                            .with_message(format!(
                                "Parent for config setting changed. Potential hash collision?
                                parent: {parent},
                                child: {child},
                                setting_value_object_type: {field_setting_object_type},
                                setting: {setting:#?}"
                            )),
                    );
                }
                setting
            }
        };
        let value = setting.value.copy_value();
        Ok(ObjectResult::Loaded(Some(value)))
    }

    /// Used by test scenario to insert a config setting into the cache, which replicates the
    /// behavior of a config already being in the object store.
    pub(super) fn config_setting_cache_update(
        &mut self,
        config_id: ObjectID,
        name_df_id: ObjectID,
        setting_value_object_type: MoveObjectType,
        value: Option<Value>,
    ) {
        let child_move_type = setting_value_object_type;
        match value {
            Some(value) => {
                let setting = ConfigSetting {
                    config: config_id,
                    ty: child_move_type,
                    value,
                };
                self.config_setting_cache.insert(name_df_id, setting);
            }
            None => {
                self.config_setting_cache.remove(&name_df_id);
            }
        }
    }

    pub(super) fn cached_objects(&self) -> &BTreeMap<ObjectID, Option<Object>> {
        &self.inner.cached_objects
    }

    pub(super) fn wrapped_object_containers(&self) -> &BTreeMap<ObjectID, ObjectID> {
        &self.inner.wrapped_object_containers
    }

    // retrieve the `Op` effects for the child objects
<<<<<<< HEAD
    pub(super) fn take_effects(&mut self) -> ChildObjectEffects {
        let v0_effects = std::mem::take(&mut self.store)
            .into_iter()
            .filter_map(|(id, child_object)| {
                let ChildObject {
                    owner,
                    move_type: ty,
                    value,
                } = child_object;
                let effect = value.into_effect()?;
                let child_effect = ChildObjectEffectV0 { owner, ty, effect };
                Some((id, child_effect))
            })
            .collect();
        ChildObjectEffects::V0(v0_effects)
=======
    pub(super) fn take_effects(&mut self) -> PartialVMResult<ChildObjectEffects> {
        if self.inner.protocol_config.minimize_child_object_mutations() {
            let v1_effects = std::mem::take(&mut self.store)
                .into_iter()
                .map(|(id, child_object)| {
                    let ChildObject {
                        owner,
                        ty,
                        move_type,
                        value,
                        fingerprint,
                    } = child_object;
                    #[cfg(debug_assertions)]
                    let dirty_flag_mutated = value.is_mutated();
                    let final_value = value.into_value();
                    let object_changed =
                        fingerprint.object_has_changed(&owner, &move_type, &final_value)?;
                    // The old dirty flag was pessimistic in its tracking of mutations, meaning
                    // it would mark mutations even if the value remained the same.
                    // This means that if the object changed, the dirty flag must have been marked.
                    // However, we can't guarantee the opposite.
                    // object changed ==> dirty flag mutated
                    #[cfg(debug_assertions)]
                    debug_assert!(!object_changed || dirty_flag_mutated);
                    let child_effect = ChildObjectEffectV1 {
                        owner,
                        ty,
                        final_value,
                        object_changed,
                    };
                    Ok((id, child_effect))
                })
                .collect::<PartialVMResult<_>>()?;
            Ok(ChildObjectEffects::V1(v1_effects))
        } else {
            let v0_effects = std::mem::take(&mut self.store)
                .into_iter()
                .filter_map(|(id, child_object)| {
                    let ChildObject {
                        owner,
                        ty,
                        move_type: _,
                        value,
                        fingerprint: _fingerprint,
                    } = child_object;
                    let effect = value.into_effect()?;
                    // should be disabled if the feature is disabled
                    #[cfg(debug_assertions)]
                    debug_assert!(_fingerprint.is_disabled());
                    let child_effect = ChildObjectEffectV0 { owner, ty, effect };
                    Some((id, child_effect))
                })
                .collect();
            Ok(ChildObjectEffects::V0(v0_effects))
        }
>>>>>>> 0f914b97
    }

    pub(super) fn all_active_objects(&self) -> impl Iterator<Item = ActiveChildObject<'_>> {
        self.store.iter().map(|(id, child_object)| {
            let copied_child_value = if child_object.value.exists().unwrap() {
                Some(
                    child_object
                        .value
                        .borrow_global()
                        .unwrap()
                        .value_as::<StructRef>()
                        .unwrap()
                        .read_ref()
                        .unwrap(),
                )
            } else {
                None
            };
            ActiveChildObject {
                id,
                owner: &child_object.owner,
                move_type: &child_object.move_type,
                copied_value: copied_child_value,
            }
        })
    }
}

impl ChildObjectEffects {
    pub(crate) fn empty() -> Self {
        ChildObjectEffects::V0(BTreeMap::new())
    }
}<|MERGE_RESOLUTION|>--- conflicted
+++ resolved
@@ -24,7 +24,7 @@
 
 pub(super) struct ChildObject {
     pub(super) owner: ObjectID,
-    pub(super) move_type: MoveObjectType,
+    pub(super) ty: MoveObjectType,
     pub(super) value: GlobalValue,
     pub(super) fingerprint: ObjectFingerprint,
 }
@@ -32,7 +32,7 @@
 pub(crate) struct ActiveChildObject<'a> {
     pub(crate) id: &'a ObjectID,
     pub(crate) owner: &'a ObjectID,
-    pub(crate) move_type: &'a MoveObjectType,
+    pub(crate) ty: &'a MoveObjectType,
     pub(crate) copied_value: Option<Value>,
 }
 
@@ -53,7 +53,7 @@
 #[derive(Debug)]
 pub(crate) struct ChildObjectEffectV1 {
     pub(super) owner: ObjectID,
-    pub(super) ty: Type,
+    pub(super) ty: MoveObjectType,
     pub(super) final_value: Option<Value>,
     // True if the value or the owner has changed
     pub(super) object_changed: bool,
@@ -311,16 +311,11 @@
         child: ObjectID,
         child_ty_layout: &R::MoveTypeLayout,
         child_ty_fully_annotated_layout: &A::MoveTypeLayout,
-<<<<<<< HEAD
         child_move_type: MoveObjectType,
-    ) -> PartialVMResult<ObjectResult<(MoveObjectType, GlobalValue)>> {
-=======
-        child_move_type: &MoveObjectType,
-    ) -> PartialVMResult<ObjectResult<(Type, GlobalValue, ObjectFingerprint)>> {
+    ) -> PartialVMResult<ObjectResult<(MoveObjectType, GlobalValue, ObjectFingerprint)>> {
         // we copy the reference to the protocol config ahead of time for lifetime reasons
         let protocol_config = self.protocol_config;
         // retrieve the object from storage if it exists
->>>>>>> 0f914b97
         let obj = match self.get_or_fetch_object_from_store(parent, child)? {
             None => {
                 return Ok(ObjectResult::Loaded((
@@ -347,13 +342,7 @@
         };
         // save a fingerprint
         let fingerprint =
-            ObjectFingerprint::preexisting(protocol_config, &parent, child_move_type, &v).map_err(
-                |e| {
-                    PartialVMError::new(StatusCode::UNKNOWN_INVARIANT_VIOLATION_ERROR).with_message(
-                        format!("Failed to fingerprint value for object {child}. Error: {e}"),
-                    )
-                },
-            )?;
+            ObjectFingerprint::preexisting(protocol_config, &parent, &child_move_type, &v);
         // generate a global value
         let global_value =
             match GlobalValue::cached(v) {
@@ -381,15 +370,11 @@
                 }
             }
         }
-<<<<<<< HEAD
-        Ok(ObjectResult::Loaded((child_move_type, global_value)))
-=======
         Ok(ObjectResult::Loaded((
-            child_ty.clone(),
+            child_move_type,
             global_value,
             fingerprint,
         )))
->>>>>>> 0f914b97
     }
 }
 
@@ -508,7 +493,7 @@
     ) -> PartialVMResult<bool> {
         if let Some(child_object) = self.store.get(&child) {
             // exists and has same type
-            return Ok(child_object.value.exists()? && &child_object.move_type == child_move_type);
+            return Ok(child_object.value.exists()? && &child_object.ty == child_move_type);
         }
         Ok(self
             .inner
@@ -563,14 +548,14 @@
 
                 e.insert(ChildObject {
                     owner: parent,
-                    move_type: ty,
+                    ty,
                     value,
                     fingerprint,
                 })
             }
             btree_map::Entry::Occupied(e) => {
                 let child_object = e.into_mut();
-                if child_object.move_type != child_move_type {
+                if child_object.ty != child_move_type {
                     return Ok(ObjectResult::MismatchedType);
                 }
                 child_object
@@ -637,7 +622,7 @@
         }
         let child_object = ChildObject {
             owner: parent,
-            move_type: child_move_type,
+            ty: child_move_type,
             value,
             fingerprint,
         };
@@ -739,23 +724,6 @@
     }
 
     // retrieve the `Op` effects for the child objects
-<<<<<<< HEAD
-    pub(super) fn take_effects(&mut self) -> ChildObjectEffects {
-        let v0_effects = std::mem::take(&mut self.store)
-            .into_iter()
-            .filter_map(|(id, child_object)| {
-                let ChildObject {
-                    owner,
-                    move_type: ty,
-                    value,
-                } = child_object;
-                let effect = value.into_effect()?;
-                let child_effect = ChildObjectEffectV0 { owner, ty, effect };
-                Some((id, child_effect))
-            })
-            .collect();
-        ChildObjectEffects::V0(v0_effects)
-=======
     pub(super) fn take_effects(&mut self) -> PartialVMResult<ChildObjectEffects> {
         if self.inner.protocol_config.minimize_child_object_mutations() {
             let v1_effects = std::mem::take(&mut self.store)
@@ -764,7 +732,6 @@
                     let ChildObject {
                         owner,
                         ty,
-                        move_type,
                         value,
                         fingerprint,
                     } = child_object;
@@ -772,7 +739,7 @@
                     let dirty_flag_mutated = value.is_mutated();
                     let final_value = value.into_value();
                     let object_changed =
-                        fingerprint.object_has_changed(&owner, &move_type, &final_value)?;
+                        fingerprint.object_has_changed(&owner, &ty, &final_value)?;
                     // The old dirty flag was pessimistic in its tracking of mutations, meaning
                     // it would mark mutations even if the value remained the same.
                     // This means that if the object changed, the dirty flag must have been marked.
@@ -797,7 +764,6 @@
                     let ChildObject {
                         owner,
                         ty,
-                        move_type: _,
                         value,
                         fingerprint: _fingerprint,
                     } = child_object;
@@ -811,7 +777,6 @@
                 .collect();
             Ok(ChildObjectEffects::V0(v0_effects))
         }
->>>>>>> 0f914b97
     }
 
     pub(super) fn all_active_objects(&self) -> impl Iterator<Item = ActiveChildObject<'_>> {
@@ -833,7 +798,7 @@
             ActiveChildObject {
                 id,
                 owner: &child_object.owner,
-                move_type: &child_object.move_type,
+                ty: &child_object.ty,
                 copied_value: copied_child_value,
             }
         })
