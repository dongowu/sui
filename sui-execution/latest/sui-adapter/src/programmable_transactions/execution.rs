// Copyright (c) Mysten Labs, Inc.
// SPDX-License-Identifier: Apache-2.0

pub use checked::*;

#[sui_macros::with_checked_arithmetic]
mod checked {
    use crate::execution_mode::ExecutionMode;
    use crate::execution_value::{
        CommandKind, ExecutionState, ExecutionType, ObjectContents, ObjectValue, RawValueType,
        Value,
    };
    use crate::gas_charger::GasCharger;
    use crate::linkage_resolution::linkage_analysis_for_protocol_config;
    use move_binary_format::{
        compatibility::{Compatibility, InclusionCheck},
        errors::{Location, PartialVMResult, VMResult},
        file_format::{AbilitySet, LocalIndex, Visibility},
        normalized, CompiledModule,
    };
    use move_core_types::language_storage::StructTag;
    use move_core_types::{
        account_address::AccountAddress,
        identifier::{IdentStr, Identifier},
        language_storage::{ModuleId, TypeTag},
        u256::U256,
    };
    use move_trace_format::format::MoveTraceBuilder;
    use move_vm_runtime::execution::vm::LoadedFunctionInformation;
    use move_vm_runtime::execution::{Type, TypeSubst};
    use move_vm_runtime::natives::extensions::NativeContextMut;
    use move_vm_runtime::runtime::MoveRuntime;
    use move_vm_runtime::shared::serialization::SerializedReturnValues;
    use serde::{de::DeserializeSeed, Deserialize};
    use std::{
        cell::RefCell,
        collections::{BTreeMap, BTreeSet},
        fmt,
        rc::Rc,
        sync::Arc,
        time::Instant,
    };
    use sui_move_natives::object_runtime::ObjectRuntime;
    use sui_protocol_config::ProtocolConfig;
    use sui_types::execution::{ExecutionTiming, ResultWithTimings};
    use sui_types::execution_config_utils::to_binary_config;
    use sui_types::execution_status::{
        CommandArgumentError, PackageUpgradeError, TypeArgumentError,
    };
    use sui_types::storage::{get_package_objects, PackageObject};
    use sui_types::type_input::{StructInput, TypeInput};
    use sui_types::{
        base_types::{
            MoveLegacyTxContext, MoveObjectType, ObjectID, SuiAddress, TxContext, TxContextKind,
            RESOLVED_ASCII_STR, RESOLVED_STD_OPTION, RESOLVED_UTF8_STR, TX_CONTEXT_MODULE_NAME,
            TX_CONTEXT_STRUCT_NAME,
        },
        coin::Coin,
        error::{command_argument_error, ExecutionError, ExecutionErrorKind},
        id::RESOLVED_SUI_ID,
        metrics::LimitsMetrics,
        move_package::{
            normalize_deserialized_modules, MovePackage, UpgradeCap, UpgradePolicy, UpgradeReceipt,
            UpgradeTicket,
        },
        transaction::{Argument, Command, ProgrammableMoveCall, ProgrammableTransaction},
        transfer::RESOLVED_RECEIVING_STRUCT,
        SUI_FRAMEWORK_ADDRESS,
    };
    use sui_verifier::{
        private_generics::{EVENT_MODULE, PRIVATE_TRANSFER_FUNCTIONS, TRANSFER_MODULE},
        INIT_FN_NAME,
    };
    use tracing::instrument;

    use crate::adapter::substitute_package_id;
    use crate::programmable_transactions::context::{ExecutionContext, LinkedContext};

    pub fn execute<Mode: ExecutionMode>(
        protocol_config: &ProtocolConfig,
        metrics: Arc<LimitsMetrics>,
        vm: &MoveRuntime,
        state_view: &mut dyn ExecutionState,
        tx_context: Rc<RefCell<TxContext>>,
        gas_charger: &mut GasCharger,
        pt: ProgrammableTransaction,
        trace_builder_opt: &mut Option<MoveTraceBuilder>,
    ) -> ResultWithTimings<Mode::ExecutionResults, ExecutionError> {
        let mut timings = vec![];
        let result = execute_inner::<Mode>(
            &mut timings,
            protocol_config,
            metrics,
            vm,
            state_view,
            tx_context,
            gas_charger,
            pt,
            trace_builder_opt,
        );

        match result {
            Ok(result) => Ok((result, timings)),
            Err(e) => Err((e, timings)),
        }
    }

    pub fn execute_inner<Mode: ExecutionMode>(
        timings: &mut Vec<ExecutionTiming>,
        protocol_config: &ProtocolConfig,
        metrics: Arc<LimitsMetrics>,
        vm: &MoveRuntime,
        state_view: &mut dyn ExecutionState,
        tx_context: Rc<RefCell<TxContext>>,
        gas_charger: &mut GasCharger,
        pt: ProgrammableTransaction,
        trace_builder_opt: &mut Option<MoveTraceBuilder>,
    ) -> Result<Mode::ExecutionResults, ExecutionError> {
        let ProgrammableTransaction { inputs, commands } = pt;
        let mut linkage_resolver =
            linkage_analysis_for_protocol_config::<Mode>(protocol_config, &state_view)?;
        let mut context = ExecutionContext::new(
            protocol_config,
            metrics,
            vm,
            linkage_resolver.as_mut(),
            state_view,
            tx_context,
            gas_charger,
            inputs,
        )?;
        // execute commands
        let mut mode_results = Mode::empty_results();
        for (idx, command) in commands.into_iter().enumerate() {
            // Compute linkage to be used for the command.
            let linkage = context
                .linkage_analyzer
                .add_command(
                    &command,
                    &context
                        .state_view
                        .as_sui_resolver()
                        .as_backing_package_store(),
                )
                .map_err(|e| e.with_command_index(idx))?;
            let mut linked_context = LinkedContext::new(&mut context, linkage).map_err(|e| {
                ExecutionError::new_with_source(
                    ExecutionErrorKind::InvalidLinkage,
                    format!("Failed to link command {}: {}", idx, e),
                )
                .with_command_index(idx)
            })?;

            let start = Instant::now();
            if let Err(err) = execute_command::<Mode>(
                &mut linked_context,
                &mut mode_results,
                command,
                trace_builder_opt,
            ) {
                drop(linked_context);
                let object_runtime: &NativeContextMut<ObjectRuntime> =
                    context
                        .native_extensions
                        .get::<NativeContextMut<ObjectRuntime>>();
                // We still need to record the loaded child objects for replay
                let loaded_runtime_objects = object_runtime.borrow().loaded_runtime_objects();
                // we do not save the wrapped objects since on error, they should not be modified
                drop(context);
                state_view.save_loaded_runtime_objects(loaded_runtime_objects);
                timings.push(ExecutionTiming::Abort(start.elapsed()));
                return Err(err.with_command_index(idx));
            };
            timings.push(ExecutionTiming::Success(start.elapsed()));
        }

        // Save loaded objects table in case we fail in post execution
        let object_runtime: &NativeContextMut<ObjectRuntime> = context
            .native_extensions
            .get::<NativeContextMut<ObjectRuntime>>(
        );
        // We still need to record the loaded child objects for replay
        // Record the objects loaded at runtime (dynamic fields + received) for
        // storage rebate calculation.
        let loaded_runtime_objects = object_runtime.borrow().loaded_runtime_objects();
        // We record what objects were contained in at the start of the transaction
        // for expensive invariant checks
        let wrapped_object_containers = object_runtime.borrow().wrapped_object_containers();

        // apply changes
        let finished = context.finish::<Mode>();
        // Save loaded objects for debug. We dont want to lose the info
        state_view.save_loaded_runtime_objects(loaded_runtime_objects);
        state_view.save_wrapped_object_containers(wrapped_object_containers);
        state_view.record_execution_results(finished?);
        Ok(mode_results)
    }

    /// Execute a single command
    #[instrument(level = "trace", skip_all)]
    fn execute_command<Mode: ExecutionMode>(
        linked_context: &mut LinkedContext<'_, '_, '_, '_>,
        mode_results: &mut Mode::ExecutionResults,
        command: Command,
        trace_builder_opt: &mut Option<MoveTraceBuilder>,
    ) -> Result<(), ExecutionError> {
        let mut argument_updates = Mode::empty_arguments();

        let results = match command {
            Command::MakeMoveVec(tag_opt, args) if args.is_empty() => {
                let Some(tag) = tag_opt else {
                    invariant_violation!(
                        "input checker ensures if args are empty, there is a type specified"
                    );
                };
                let elem_ty = load_type_input(linked_context, tag, 0)?;
                let ty = ExecutionType {
                    type_: TypeTag::Vector(Box::new(elem_ty.type_)),
                    abilities: vector_abilites(elem_ty.abilities),
                };
                // BCS layout for any empty vector should be the same
                let bytes = bcs::to_bytes::<Vec<u8>>(&vec![]).unwrap();
                vec![Value::Raw(
                    RawValueType::Loaded {
                        ty,
                        used_in_non_entry_move_call: false,
                    },
                    bytes,
                )]
            }
            Command::MakeMoveVec(tag_opt, args) => {
                let mut res = vec![];
                leb128::write::unsigned(&mut res, args.len() as u64).unwrap();
                let mut arg_iter = args.into_iter().enumerate();
                let (mut used_in_non_entry_move_call, elem_ty) = match tag_opt {
                    Some(tag) => (false, load_type_input(linked_context, tag, 0)?),
                    // If no tag specified, it _must_ be an object
                    None => {
                        // empty args covered above
                        let (idx, arg) = arg_iter.next().unwrap();
                        let obj: ObjectValue =
                            linked_context.by_value_arg(CommandKind::MakeMoveVec, idx, arg)?;
                        obj.write_bcs_bytes(&mut res);
                        (obj.used_in_non_entry_move_call, obj.type_)
                    }
                };
                for (idx, arg) in arg_iter {
                    let value: Value =
                        linked_context.by_value_arg(CommandKind::MakeMoveVec, idx, arg)?;
                    check_param_type::<Mode>(linked_context, idx, &value, &elem_ty)?;
                    used_in_non_entry_move_call =
                        used_in_non_entry_move_call || value.was_used_in_non_entry_move_call();
                    value.write_bcs_bytes(&mut res);
                }
                let ty = ExecutionType {
                    type_: TypeTag::Vector(Box::new(elem_ty.type_)),
                    abilities: vector_abilites(elem_ty.abilities),
                };
                vec![Value::Raw(
                    RawValueType::Loaded {
                        ty,
                        used_in_non_entry_move_call,
                    },
                    res,
                )]
            }
            Command::TransferObjects(objs, addr_arg) => {
                let objs: Vec<ObjectValue> = objs
                    .into_iter()
                    .enumerate()
                    .map(|(idx, arg)| {
                        linked_context.by_value_arg(CommandKind::TransferObjects, idx, arg)
                    })
                    .collect::<Result<_, _>>()?;
                let addr: SuiAddress = linked_context.by_value_arg(
                    CommandKind::TransferObjects,
                    objs.len(),
                    addr_arg,
                )?;
                for obj in objs {
                    obj.ensure_public_transfer_eligible()?;
                    linked_context.transfer_object(obj, addr)?;
                }
                vec![]
            }
            Command::SplitCoins(coin_arg, amount_args) => {
                let mut obj: ObjectValue = linked_context.borrow_arg_mut(0, coin_arg)?;
                let ObjectContents::Coin(coin) = &mut obj.contents else {
                    let e = ExecutionErrorKind::command_argument_error(
                        CommandArgumentError::TypeMismatch,
                        0,
                    );
                    let msg = "Expected a coin but got an non coin object".to_owned();
                    return Err(ExecutionError::new_with_source(e, msg));
                };
                let split_coins = amount_args
                    .into_iter()
                    .map(|amount_arg| {
                        let amount: u64 =
                            linked_context.by_value_arg(CommandKind::SplitCoins, 1, amount_arg)?;
                        let new_coin_id = linked_context.fresh_id()?;
                        let new_coin = coin.split(amount, new_coin_id)?;
                        let coin_type = obj.type_.clone();
                        // safe because we are propagating the coin type, and relying on the internal
                        // invariant that coin values have a coin type
                        let new_coin = unsafe { ObjectValue::coin(coin_type, new_coin) };
                        Ok(Value::Object(new_coin))
                    })
                    .collect::<Result<_, ExecutionError>>()?;
                linked_context.restore_arg::<Mode>(
                    &mut argument_updates,
                    coin_arg,
                    Value::Object(obj),
                )?;
                split_coins
            }
            Command::MergeCoins(target_arg, coin_args) => {
                let mut target: ObjectValue = linked_context.borrow_arg_mut(0, target_arg)?;
                let ObjectContents::Coin(target_coin) = &mut target.contents else {
                    let e = ExecutionErrorKind::command_argument_error(
                        CommandArgumentError::TypeMismatch,
                        0,
                    );
                    let msg = "Expected a coin but got an non coin object".to_owned();
                    return Err(ExecutionError::new_with_source(e, msg));
                };
                let coins: Vec<ObjectValue> = coin_args
                    .into_iter()
                    .enumerate()
                    .map(|(idx, arg)| {
                        linked_context.by_value_arg(CommandKind::MergeCoins, idx + 1, arg)
                    })
                    .collect::<Result<_, _>>()?;
                for (idx, coin) in coins.into_iter().enumerate() {
                    if target.type_ != coin.type_ {
                        let e = ExecutionErrorKind::command_argument_error(
                            CommandArgumentError::TypeMismatch,
                            (idx + 1) as u16,
                        );
                        let msg = "Coins do not have the same type".to_owned();
                        return Err(ExecutionError::new_with_source(e, msg));
                    }
                    let ObjectContents::Coin(Coin { id, balance }) = coin.contents else {
                        invariant_violation!(
                            "Target coin was a coin, and we already checked for the same type. \
                            This should be a coin"
                        );
                    };
                    linked_context.delete_id(*id.object_id())?;
                    target_coin.add(balance)?;
                }
                linked_context.restore_arg::<Mode>(
                    &mut argument_updates,
                    target_arg,
                    Value::Object(target),
                )?;
                vec![]
            }
            Command::MoveCall(move_call) => execute_move_call_command::<Mode>(
                linked_context,
                &mut argument_updates,
                *move_call,
                trace_builder_opt,
            )?,
            Command::Publish(modules, dep_ids) => execute_move_publish::<Mode>(
                linked_context,
                &mut argument_updates,
                modules,
                dep_ids,
                trace_builder_opt,
            )?,
            Command::Upgrade(modules, dep_ids, current_package_id, upgrade_ticket) => {
                execute_move_upgrade::<Mode>(
                    linked_context,
                    modules,
                    dep_ids,
                    current_package_id,
                    upgrade_ticket,
                )?
            }
        };

        Mode::finish_command(mode_results, argument_updates, &results)?;
        linked_context.push_command_results(results)?;
        Ok(())
    }

    fn vector_abilites(abilities: AbilitySet) -> AbilitySet {
        AbilitySet::polymorphic_abilities(AbilitySet::VECTOR, vec![false], vec![abilities])
            .expect("vector abilities are well formed")
    }

    fn execute_move_call_command<Mode: ExecutionMode>(
        context: &mut LinkedContext<'_, '_, '_, '_>,
        argument_updates: &mut Mode::ArgumentUpdates,
        move_call: ProgrammableMoveCall,
        trace_builder_opt: &mut Option<MoveTraceBuilder>,
    ) -> Result<Vec<Value>, ExecutionError> {
        let ProgrammableMoveCall {
            package,
            module,
            function,
            type_arguments,
            arguments,
        } = move_call;

        let Some(runtime_id) = context.linkage.resolve_to_runtime_id(&package) else {
            invariant_violation!("Package should be in the linkage table");
        };

        let module = to_identifier(context, module)?;
        let function = to_identifier(context, function)?;

        // Convert type arguments to `Type`s
        let mut loaded_type_arguments = Vec::with_capacity(type_arguments.len());
        for (ix, type_arg) in type_arguments.into_iter().enumerate() {
            let defining_type_arg = to_type_tag(context, type_arg)?;
            let ty = context
                .vm_instance
                .load_type(&defining_type_arg)
                .map_err(|e| context.convert_type_argument_error(ix, e))?;

            loaded_type_arguments.push(ty);
        }

        let storage_id = ModuleId::new(*package, module.clone());
        let runtime_id = ModuleId::new(*runtime_id, module);
        execute_move_call::<Mode>(
            context,
            argument_updates,
            &storage_id,
            &runtime_id,
            &function,
            loaded_type_arguments,
            arguments,
            /* is_init */ false,
            trace_builder_opt,
        )
    }

    /// Execute a single Move call
    fn execute_move_call<Mode: ExecutionMode>(
        context: &mut LinkedContext<'_, '_, '_, '_>,
        argument_updates: &mut Mode::ArgumentUpdates,
        storage_id: &ModuleId,
        runtime_id: &ModuleId,
        function: &IdentStr,
        type_arguments: Vec<Type>,
        arguments: Vec<Argument>,
        is_init: bool,
        trace_builder_opt: &mut Option<MoveTraceBuilder>,
    ) -> Result<Vec<Value>, ExecutionError> {
        // check that the function is either an entry function or a valid public function
        let LoadedFunctionInfo {
            kind,
            loaded_information,
            return_value_kinds,
        } = check_visibility_and_signature::<Mode>(
            context,
            runtime_id,
            function,
            &type_arguments,
            is_init,
        )?;
        // build the arguments, storing meta data about by-mut-ref args
        let (tx_context_kind, by_mut_ref, serialized_arguments) = build_move_args::<Mode>(
            context,
            runtime_id,
            function,
            kind,
            &loaded_information,
            &arguments,
        )?;
        // invoke the VM
        let SerializedReturnValues {
            mutable_reference_outputs,
            return_values,
        } = vm_move_call(
            context,
            runtime_id,
            function,
            type_arguments,
            tx_context_kind,
            serialized_arguments,
            trace_builder_opt,
        )?;
        assert_invariant!(
            by_mut_ref.len() == mutable_reference_outputs.len(),
            "lost mutable input"
        );

        // TODO(vm-rewrite): We can remove this protocol config check due to execution-versioning.
        if context.ctx.protocol_config.relocate_event_module() {
            context.take_user_events(
                storage_id,
                loaded_information.index,
                loaded_information.instruction_count,
            )?;
        } else {
            context.take_user_events(
                runtime_id,
                loaded_information.index,
                loaded_information.instruction_count,
            )?;
        }

        // write back mutable inputs. We also update if they were used in non entry Move calls
        // though we do not care for immutable usages of objects or other values
        let used_in_non_entry_move_call = kind == FunctionKind::NonEntry;
        let res = write_back_results::<Mode>(
            context,
            argument_updates,
            &arguments,
            used_in_non_entry_move_call,
            mutable_reference_outputs
                .into_iter()
                .map(|(i, bytes, _layout)| (i, bytes)),
            by_mut_ref,
            return_values.into_iter().map(|(bytes, _layout)| bytes),
            return_value_kinds,
        );

        res
    }

    fn write_back_results<Mode: ExecutionMode>(
        context: &mut LinkedContext<'_, '_, '_, '_>,
        argument_updates: &mut Mode::ArgumentUpdates,
        arguments: &[Argument],
        non_entry_move_call: bool,
        mut_ref_values: impl IntoIterator<Item = (u8, Vec<u8>)>,
        mut_ref_kinds: impl IntoIterator<Item = (u8, ValueKind)>,
        return_values: impl IntoIterator<Item = Vec<u8>>,
        return_value_kinds: impl IntoIterator<Item = ValueKind>,
    ) -> Result<Vec<Value>, ExecutionError> {
        for ((i, bytes), (j, kind)) in mut_ref_values.into_iter().zip(mut_ref_kinds) {
            assert_invariant!(i == j, "lost mutable input");
            let arg_idx = i as usize;
            let value = make_value(context, kind, bytes, non_entry_move_call)?;
            context.restore_arg::<Mode>(argument_updates, arguments[arg_idx], value)?;
        }

        return_values
            .into_iter()
            .zip(return_value_kinds)
            .map(|(bytes, kind)| {
                // only non entry functions have return values
                make_value(
                    context, kind, bytes, /* used_in_non_entry_move_call */ true,
                )
            })
            .collect()
    }

    fn make_value(
        context: &mut LinkedContext<'_, '_, '_, '_>,
        value_info: ValueKind,
        bytes: Vec<u8>,
        used_in_non_entry_move_call: bool,
    ) -> Result<Value, ExecutionError> {
        Ok(match value_info {
            ValueKind::Object {
                type_,
                has_public_transfer,
            } => Value::Object(context.make_object_value(
                type_,
                has_public_transfer,
                used_in_non_entry_move_call,
                &bytes,
            )?),
            ValueKind::Raw(ty, abilities) => Value::Raw(
                RawValueType::Loaded {
                    ty: ExecutionType {
                        type_: context
                            .vm_instance
                            .type_tag_for_type_defining_ids(&ty)
                            .map_err(|e| context.convert_vm_error(e))?,
                        abilities,
                    },
                    used_in_non_entry_move_call,
                },
                bytes,
            ),
        })
    }

    /// Publish Move modules and call the init functions.  Returns an `UpgradeCap` for the newly
    /// published package on success.
    fn execute_move_publish<Mode: ExecutionMode>(
        context: &mut LinkedContext<'_, '_, '_, '_>,
        argument_updates: &mut Mode::ArgumentUpdates,
        module_bytes: Vec<Vec<u8>>,
        dep_ids: Vec<ObjectID>,
        trace_builder_opt: &mut Option<MoveTraceBuilder>,
    ) -> Result<Vec<Value>, ExecutionError> {
        assert_invariant!(
            !module_bytes.is_empty(),
            "empty package is checked in transaction input checker"
        );
        context
            .ctx
            .gas_charger
            .charge_publish_package(module_bytes.iter().map(|v| v.len()).sum())?;

        let mut modules = deserialize_modules::<Mode>(context, &module_bytes)?;

        // It should be fine that this does not go through ExecutionContext::fresh_id since the Move
        // runtime does not to know about new packages created, since Move objects and Move packages
        // cannot interact
        let runtime_id = if Mode::packages_are_predefined() {
            // do not calculate or substitute id for predefined packages
            (*modules[0].self_id().address()).into()
        } else {
<<<<<<< HEAD
            let id = context.ctx.tx_context.fresh_id();
=======
            let id = context.tx_context.borrow_mut().fresh_id();
>>>>>>> 0f914b97
            substitute_package_id(&mut modules, id)?;
            id
        };

        // For newly published packages, runtime ID matches storage ID.
        let storage_id = runtime_id;
        let dependencies = fetch_packages(context, &dep_ids)?;
        let package =
            context.new_package(&modules, dependencies.iter().map(|p| p.move_package()))?;

        // Here we optimistically push the package that is being published/upgraded
        // and if there is an error of any kind (verification or module init) we
        // remove it.
        // context.write_package(package);
        let (mut new_context, package) =
            publish_and_verify_modules(context, runtime_id, package, &modules)?;
        init_modules::<Mode>(
            &mut new_context,
            argument_updates,
            &modules,
            trace_builder_opt,
        )?;
        // If we have successfully published and initialized the modules, we can write the package
        // to the context.
        new_context.write_package(package);

        let values = if Mode::packages_are_predefined() {
            // no upgrade cap for genesis modules
            vec![]
        } else {
            let cap = &UpgradeCap::new(context.fresh_id()?, storage_id);
            vec![Value::Object(context.make_object_value(
                UpgradeCap::type_().into(),
                /* has_public_transfer */ true,
                /* used_in_non_entry_move_call */ false,
                &bcs::to_bytes(cap).unwrap(),
            )?)]
        };
        Ok(values)
    }

    /// Upgrade a Move package.  Returns an `UpgradeReceipt` for the upgraded package on success.
    fn execute_move_upgrade<Mode: ExecutionMode>(
        context: &mut LinkedContext<'_, '_, '_, '_>,
        module_bytes: Vec<Vec<u8>>,
        dep_ids: Vec<ObjectID>,
        current_package_id: ObjectID,
        upgrade_ticket_arg: Argument,
    ) -> Result<Vec<Value>, ExecutionError> {
        assert_invariant!(
            !module_bytes.is_empty(),
            "empty package is checked in transaction input checker"
        );
        context
            .ctx
            .gas_charger
            .charge_upgrade_package(module_bytes.iter().map(|v| v.len()).sum())?;

        let upgrade_ticket_type = context
            .load_type_from_struct(&UpgradeTicket::type_())
            .map_err(|e| context.convert_vm_error(e))?;
        let upgrade_receipt_type = context
            .load_type_from_struct(&UpgradeReceipt::type_())
            .map_err(|e| context.convert_vm_error(e))?;

        let upgrade_ticket: UpgradeTicket = {
            let mut ticket_bytes = Vec::new();
            let ticket_val: Value =
                context.by_value_arg(CommandKind::Upgrade, 0, upgrade_ticket_arg)?;
            check_param_type::<Mode>(context, 0, &ticket_val, &upgrade_ticket_type)?;
            ticket_val.write_bcs_bytes(&mut ticket_bytes);
            bcs::from_bytes(&ticket_bytes).map_err(|_| {
                ExecutionError::from_kind(ExecutionErrorKind::CommandArgumentError {
                    arg_idx: 0,
                    kind: CommandArgumentError::InvalidBCSBytes,
                })
            })?
        };

        // Make sure the passed-in package ID matches the package ID in the `upgrade_ticket`.
        if current_package_id != upgrade_ticket.package.bytes {
            return Err(ExecutionError::from_kind(
                ExecutionErrorKind::PackageUpgradeError {
                    upgrade_error: PackageUpgradeError::PackageIDDoesNotMatch {
                        package_id: current_package_id,
                        ticket_id: upgrade_ticket.package.bytes,
                    },
                },
            ));
        }

        // Check digest.
        let hash_modules = true;
        let computed_digest =
            MovePackage::compute_digest_for_modules_and_deps(&module_bytes, &dep_ids, hash_modules)
                .to_vec();
        if computed_digest != upgrade_ticket.digest {
            return Err(ExecutionError::from_kind(
                ExecutionErrorKind::PackageUpgradeError {
                    upgrade_error: PackageUpgradeError::DigestDoesNotMatch {
                        digest: computed_digest,
                    },
                },
            ));
        }

        // Check that this package ID points to a package and get the package we're upgrading.
        let current_package = fetch_package(context, &upgrade_ticket.package.bytes)?;

        let mut modules = deserialize_modules::<Mode>(context, &module_bytes)?;
        let runtime_id = current_package.move_package().original_package_id();
        substitute_package_id(&mut modules, runtime_id)?;

        // Upgraded packages share their predecessor's runtime ID but get a new storage ID.
<<<<<<< HEAD
        let storage_id = context.ctx.tx_context.fresh_id();
=======
        let storage_id = context.tx_context.borrow_mut().fresh_id();
>>>>>>> 0f914b97

        let dependencies = fetch_packages(context, &dep_ids)?;
        let package = context.upgrade_package(
            storage_id,
            current_package.move_package(),
            &modules,
            dependencies.iter().map(|p| p.move_package()),
        )?;

        let (mut new_context, package) =
            publish_and_verify_modules(context, runtime_id, package, &modules)?;

        check_compatibility(
            &new_context,
            current_package.move_package(),
            &modules,
            upgrade_ticket.policy,
        )?;

        // We have successfully verified the modules, we can write the package to the context now.
        new_context.write_package(package);

        debug_assert_eq!(upgrade_receipt_type.abilities, AbilitySet::EMPTY);
        Ok(vec![Value::Raw(
            RawValueType::Loaded {
                ty: upgrade_receipt_type,
                used_in_non_entry_move_call: false,
            },
            bcs::to_bytes(&UpgradeReceipt::new(upgrade_ticket, storage_id)).unwrap(),
        )])
    }

    fn check_compatibility(
        context: &LinkedContext,
        existing_package: &MovePackage,
        upgrading_modules: &[CompiledModule],
        policy: u8,
    ) -> Result<(), ExecutionError> {
        // Make sure this is a known upgrade policy.
        let Ok(policy) = UpgradePolicy::try_from(policy) else {
            return Err(ExecutionError::from_kind(
                ExecutionErrorKind::PackageUpgradeError {
                    upgrade_error: PackageUpgradeError::UnknownUpgradePolicy { policy },
                },
            ));
        };

        let binary_config = to_binary_config(context.ctx.protocol_config);
        let Ok(current_normalized) = existing_package.normalize(&binary_config) else {
            invariant_violation!("Tried to normalize modules in existing package but failed")
        };

        let existing_modules_len = current_normalized.len();
        let upgrading_modules_len = upgrading_modules.len();
        let disallow_new_modules = context
            .ctx
            .protocol_config
            .disallow_new_modules_in_deps_only_packages()
            && policy as u8 == UpgradePolicy::DEP_ONLY;

        if disallow_new_modules && existing_modules_len != upgrading_modules_len {
            return Err(ExecutionError::new_with_source(
                ExecutionErrorKind::PackageUpgradeError {
                    upgrade_error: PackageUpgradeError::IncompatibleUpgrade,
                },
                format!(
                    "Existing package has {existing_modules_len} modules, but new package has \
                     {upgrading_modules_len}. Adding or removing a module to a deps only package is not allowed."
                ),
            ));
        }

        let mut new_normalized = normalize_deserialized_modules(upgrading_modules.iter());
        for (name, cur_module) in current_normalized {
            let Some(new_module) = new_normalized.remove(&name) else {
                return Err(ExecutionError::new_with_source(
                    ExecutionErrorKind::PackageUpgradeError {
                        upgrade_error: PackageUpgradeError::IncompatibleUpgrade,
                    },
                    format!("Existing module {name} not found in next version of package"),
                ));
            };

            check_module_compatibility(&policy, &cur_module, &new_module)?;
        }

        // If we disallow new modules double check that there are no modules left in `new_normalized`.
        debug_assert!(!disallow_new_modules || new_normalized.is_empty());

        Ok(())
    }

    fn check_module_compatibility(
        policy: &UpgradePolicy,
        cur_module: &normalized::Module,
        new_module: &normalized::Module,
    ) -> Result<(), ExecutionError> {
        match policy {
            UpgradePolicy::Additive => InclusionCheck::Subset.check(cur_module, new_module),
            UpgradePolicy::DepOnly => InclusionCheck::Equal.check(cur_module, new_module),
            UpgradePolicy::Compatible => {
                let compatibility = Compatibility::upgrade_check();

                compatibility.check(cur_module, new_module)
            }
        }
        .map_err(|e| {
            ExecutionError::new_with_source(
                ExecutionErrorKind::PackageUpgradeError {
                    upgrade_error: PackageUpgradeError::IncompatibleUpgrade,
                },
                e,
            )
        })
    }

    fn fetch_package(
        context: &LinkedContext<'_, '_, '_, '_>,
        package_id: &ObjectID,
    ) -> Result<PackageObject, ExecutionError> {
        let mut fetched_packages = fetch_packages(context, vec![package_id])?;
        assert_invariant!(
            fetched_packages.len() == 1,
            "Number of fetched packages must match the number of package object IDs if successful."
        );
        match fetched_packages.pop() {
            Some(pkg) => Ok(pkg),
            None => invariant_violation!(
                "We should always fetch a package for each object or return a dependency error."
            ),
        }
    }

    fn fetch_packages<'ctx, 'vm, 'state, 'a>(
        context: &'ctx LinkedContext<'ctx, 'vm, 'state, 'a>,
        package_ids: impl IntoIterator<Item = &'ctx ObjectID>,
    ) -> Result<Vec<PackageObject>, ExecutionError> {
        let package_ids: BTreeSet<_> = package_ids.into_iter().collect();
        match get_package_objects(&context.ctx.state_view, package_ids) {
            Err(e) => Err(ExecutionError::new_with_source(
                ExecutionErrorKind::PublishUpgradeMissingDependency,
                e,
            )),
            Ok(Err(missing_deps)) => {
                let msg = format!(
                    "Missing dependencies: {}",
                    missing_deps
                        .into_iter()
                        .map(|dep| format!("{}", dep))
                        .collect::<Vec<_>>()
                        .join(", ")
                );
                Err(ExecutionError::new_with_source(
                    ExecutionErrorKind::PublishUpgradeMissingDependency,
                    msg,
                ))
            }
            Ok(Ok(pkgs)) => Ok(pkgs),
        }
    }

    /***************************************************************************************************
     * Move execution
     **************************************************************************************************/

    fn vm_move_call(
        context: &mut LinkedContext<'_, '_, '_, '_>,
        module_id: &ModuleId,
        function: &IdentStr,
        type_arguments: Vec<Type>,
        tx_context_kind: TxContextKind,
        mut serialized_arguments: Vec<Vec<u8>>,
        trace_builder_opt: &mut Option<MoveTraceBuilder>,
    ) -> Result<SerializedReturnValues, ExecutionError> {
        match tx_context_kind {
            TxContextKind::None => (),
            TxContextKind::Mutable | TxContextKind::Immutable => {
<<<<<<< HEAD
                serialized_arguments.push(context.ctx.tx_context.to_bcs_legacy_context());
=======
                serialized_arguments.push(context.tx_context.borrow().to_bcs_legacy_context());
>>>>>>> 0f914b97
            }
        }
        // script visibility checked manually for entry points
        let mut result = context
            .execute_function_bypass_visibility(
                module_id,
                function,
                type_arguments,
                serialized_arguments,
                trace_builder_opt,
            )
            .map_err(|e| context.convert_vm_error(e))?;

        // When this function is used during publishing, it
        // may be executed several times, with objects being
        // created in the Move VM in each Move call. In such
        // case, we need to update TxContext value so that it
        // reflects what happened each time we call into the
        // Move VM (e.g. to account for the number of created
        // objects).
        if tx_context_kind == TxContextKind::Mutable {
            let Some((_, ctx_bytes, _)) = result.mutable_reference_outputs.pop() else {
                invariant_violation!("Missing TxContext in reference outputs");
            };
            let updated_ctx: MoveLegacyTxContext = bcs::from_bytes(&ctx_bytes).map_err(|e| {
                ExecutionError::invariant_violation(format!(
                    "Unable to deserialize TxContext bytes. {e}"
                ))
            })?;
<<<<<<< HEAD
            context.ctx.tx_context.update_state(updated_ctx)?;
=======
            context.tx_context.borrow_mut().update_state(updated_ctx)?;
>>>>>>> 0f914b97
        }
        Ok(result)
    }

    #[allow(clippy::extra_unused_type_parameters)]
    fn deserialize_modules<Mode: ExecutionMode>(
        context: &mut LinkedContext<'_, '_, '_, '_>,
        module_bytes: &[Vec<u8>],
    ) -> Result<Vec<CompiledModule>, ExecutionError> {
        let binary_config = to_binary_config(context.ctx.protocol_config);
        let modules = module_bytes
            .iter()
            .map(|b| {
                CompiledModule::deserialize_with_config(b, &binary_config)
                    .map_err(|e| e.finish(Location::Undefined))
            })
            .collect::<VMResult<Vec<CompiledModule>>>()
            .map_err(|e| context.convert_vm_error(e))?;

        assert_invariant!(
            !modules.is_empty(),
            "input checker ensures package is not empty"
        );

        Ok(modules)
    }

    fn publish_and_verify_modules<'ctx, 'vm, 'state, 'a, 'outer_context>(
        context: &'outer_context mut LinkedContext<'ctx, 'vm, 'state, 'a>,
        runtime_id: ObjectID,
        pkg: MovePackage,
        modules: &[CompiledModule],
    ) -> Result<(LinkedContext<'outer_context, 'vm, 'state, 'a>, MovePackage), ExecutionError> {
        let signing_config = context
            .ctx
            .protocol_config
            .verifier_config(/* signing_limits */ None)
            .clone();
        let (new_vm_instance, pkg) =
            context.publish_module_bundle(AccountAddress::from(runtime_id), pkg)?;
        // run the Sui verifier
        for module in modules {
            // Run Sui bytecode verifier, which runs some additional checks that assume the Move
            // bytecode verifier has passed.
            sui_verifier::verifier::sui_verify_module_unmetered(
                module,
                &BTreeMap::new(),
                &signing_config,
            )?;
        }
        Ok((new_vm_instance, pkg))
    }

    fn init_modules<Mode: ExecutionMode>(
        context: &mut LinkedContext<'_, '_, '_, '_>,
        argument_updates: &mut Mode::ArgumentUpdates,
        modules: &[CompiledModule],
        trace_builder_opt: &mut Option<MoveTraceBuilder>,
    ) -> Result<(), ExecutionError> {
        let modules_to_init = modules.iter().filter_map(|module| {
            for fdef in &module.function_defs {
                let fhandle = module.function_handle_at(fdef.function);
                let fname = module.identifier_at(fhandle.name);
                if fname == INIT_FN_NAME {
                    return Some(module.self_id());
                }
            }
            None
        });

        for module_id in modules_to_init {
            let return_values = execute_move_call::<Mode>(
                context,
                argument_updates,
                // `init` is currently only called on packages when they are published for the
                // first time, meaning their runtime and storage IDs match. If this were to change
                // for some reason, then we would need to perform relocation here.
                &module_id,
                &module_id,
                INIT_FN_NAME,
                vec![],
                vec![],
                /* is_init */ true,
                trace_builder_opt,
            )?;

            assert_invariant!(
                return_values.is_empty(),
                "init should not have return values"
            )
        }

        Ok(())
    }

    /***************************************************************************************************
     * Move signatures
     **************************************************************************************************/

    /// Helper marking what function we are invoking
    #[derive(PartialEq, Eq, Clone, Copy)]
    enum FunctionKind {
        PrivateEntry,
        PublicEntry,
        NonEntry,
        Init,
    }

    /// Used to remember type information about a type when resolving the signature
    enum ValueKind {
        Object {
            type_: MoveObjectType,
            has_public_transfer: bool,
        },
        Raw(Type, AbilitySet),
    }

    struct LoadedFunctionInfo {
        /// The kind of the function, e.g. public or private or init
        kind: FunctionKind,
        /// The signature information of the function
        loaded_information: LoadedFunctionInformation,
        /// Object or type information for the return values
        return_value_kinds: Vec<ValueKind>,
    }

    /// Checks that the function to be called is either
    /// - an entry function
    /// - a public function that does not return references
    /// - module init (only internal usage)
    fn check_visibility_and_signature<Mode: ExecutionMode>(
        context: &mut LinkedContext<'_, '_, '_, '_>,
        runtime_module_id: &ModuleId,
        function: &IdentStr,
        type_arguments: &[Type],
        from_init: bool,
    ) -> Result<LoadedFunctionInfo, ExecutionError> {
        let result = context.load_function(runtime_module_id, function, type_arguments);
        if from_init {
            assert_invariant!(
                result.is_ok(),
                "The modules init should be able to be loaded",
            );
        }
        let loaded_information = result.map_err(|e| context.convert_vm_error(e))?;

        // entry on init is now banned, so ban invoking it
        if !from_init && function == INIT_FN_NAME && context.ctx.protocol_config.ban_entry_init() {
            return Err(ExecutionError::new_with_source(
                ExecutionErrorKind::NonEntryFunctionInvoked,
                "Cannot call 'init'",
            ));
        }

        let function_kind = match (loaded_information.visibility, loaded_information.is_entry) {
            (Visibility::Private | Visibility::Friend, true) => FunctionKind::PrivateEntry,
            (Visibility::Public, true) => FunctionKind::PublicEntry,
            (Visibility::Public, false) => FunctionKind::NonEntry,
            (Visibility::Private, false) if from_init => {
                assert_invariant!(
                    function == INIT_FN_NAME,
                    "module init specified non-init function"
                );
                FunctionKind::Init
            }
            (Visibility::Private | Visibility::Friend, false)
                if Mode::allow_arbitrary_function_calls() =>
            {
                FunctionKind::NonEntry
            }
            (Visibility::Private | Visibility::Friend, false) => {
                return Err(ExecutionError::new_with_source(
                    ExecutionErrorKind::NonEntryFunctionInvoked,
                    "Can only call `entry` or `public` functions",
                ));
            }
        };
        let loaded_information = subst_signature(loaded_information, type_arguments)
            .map_err(|e| context.convert_vm_error(e))?;
        let return_value_kinds = match function_kind {
            FunctionKind::Init => {
                assert_invariant!(
                    loaded_information.return_.is_empty(),
                    "init functions must have no return values"
                );
                vec![]
            }
            FunctionKind::PrivateEntry | FunctionKind::PublicEntry | FunctionKind::NonEntry => {
                check_non_entry_signature::<Mode>(
                    context,
                    runtime_module_id,
                    function,
                    &loaded_information,
                )?
            }
        };
        check_private_generics(context, runtime_module_id, function, type_arguments)?;
        Ok(LoadedFunctionInfo {
            kind: function_kind,
            loaded_information,
            return_value_kinds,
        })
    }

    /// substitutes the type arguments into the parameter and return types
    fn subst_signature(
        signature: LoadedFunctionInformation,
        type_arguments: &[Type],
    ) -> VMResult<LoadedFunctionInformation> {
        let LoadedFunctionInformation {
            parameters,
            return_,
            is_entry,
            is_native,
            visibility,
            index,
            instruction_count,
        } = signature;
        let parameters = parameters
            .into_iter()
            .map(|ty| ty.subst(type_arguments))
            .collect::<PartialVMResult<Vec<_>>>()
            .map_err(|err| err.finish(Location::Undefined))?;
        let return_ = return_
            .into_iter()
            .map(|ty| ty.subst(type_arguments))
            .collect::<PartialVMResult<Vec<_>>>()
            .map_err(|err| err.finish(Location::Undefined))?;
        Ok(LoadedFunctionInformation {
            parameters,
            return_,
            is_entry,
            is_native,
            visibility,
            index,
            instruction_count,
        })
    }

    /// Checks that the non-entry function does not return references. And marks the return values
    /// as object or non-object return values
    fn check_non_entry_signature<Mode: ExecutionMode>(
        context: &mut LinkedContext<'_, '_, '_, '_>,
        _module_id: &ModuleId,
        _function: &IdentStr,
        signature: &LoadedFunctionInformation,
    ) -> Result<Vec<ValueKind>, ExecutionError> {
        signature
            .return_
            .iter()
            .enumerate()
            .map(|(idx, return_type)| {
                let return_type = match return_type {
                    // for dev-inspect, just dereference the value
                    Type::Reference(inner) | Type::MutableReference(inner)
                        if Mode::allow_arbitrary_values() =>
                    {
                        inner
                    }
                    Type::Reference(_) | Type::MutableReference(_) => {
                        return Err(ExecutionError::from_kind(
                            ExecutionErrorKind::InvalidPublicFunctionReturnType { idx: idx as u16 },
                        ))
                    }
                    t => t,
                };
                let abilities = context
                    .vm_instance
                    .type_abilities(return_type)
                    .map_err(|e| context.convert_vm_error(e))?;
                Ok(match return_type {
                    Type::MutableReference(_) | Type::Reference(_) => unreachable!(),
                    Type::TyParam(_) => {
                        invariant_violation!("TyParam should have been substituted")
                    }
                    Type::Datatype(_) | Type::DatatypeInstantiation(_) if abilities.has_key() => {
                        let type_tag = context
                            .vm_instance
                            .type_tag_for_type_defining_ids(return_type)
                            .map_err(|e| context.convert_vm_error(e))?;
                        let TypeTag::Struct(struct_tag) = type_tag else {
                            invariant_violation!("Struct type make a non struct type tag")
                        };
                        ValueKind::Object {
                            type_: MoveObjectType::from(*struct_tag),
                            has_public_transfer: abilities.has_store(),
                        }
                    }
                    Type::Datatype(_)
                    | Type::DatatypeInstantiation(_)
                    | Type::Bool
                    | Type::U8
                    | Type::U64
                    | Type::U128
                    | Type::Address
                    | Type::Signer
                    | Type::Vector(_)
                    | Type::U16
                    | Type::U32
                    | Type::U256 => ValueKind::Raw(return_type.clone(), abilities),
                })
            })
            .collect()
    }

    fn check_private_generics(
        _context: &mut LinkedContext,
        module_id: &ModuleId,
        function: &IdentStr,
        _type_arguments: &[Type],
    ) -> Result<(), ExecutionError> {
        let module_ident = (module_id.address(), module_id.name());
        if module_ident == (&SUI_FRAMEWORK_ADDRESS, EVENT_MODULE) {
            return Err(ExecutionError::new_with_source(
                ExecutionErrorKind::NonEntryFunctionInvoked,
                format!("Cannot directly call functions in sui::{}", EVENT_MODULE),
            ));
        }

        if module_ident == (&SUI_FRAMEWORK_ADDRESS, TRANSFER_MODULE)
            && PRIVATE_TRANSFER_FUNCTIONS.contains(&function)
        {
            let msg = format!(
                "Cannot directly call sui::{m}::{f}. \
                Use the public variant instead, sui::{m}::public_{f}",
                m = TRANSFER_MODULE,
                f = function
            );
            return Err(ExecutionError::new_with_source(
                ExecutionErrorKind::NonEntryFunctionInvoked,
                msg,
            ));
        }

        Ok(())
    }

    type ArgInfo = (
        TxContextKind,
        /* mut ref */
        Vec<(LocalIndex, ValueKind)>,
        Vec<Vec<u8>>,
    );

    /// Serializes the arguments into BCS values for Move. Performs the necessary type checking for
    /// each value
    fn build_move_args<Mode: ExecutionMode>(
        context: &mut LinkedContext<'_, '_, '_, '_>,
        module_id: &ModuleId,
        function: &IdentStr,
        function_kind: FunctionKind,
        signature: &LoadedFunctionInformation,
        args: &[Argument],
    ) -> Result<ArgInfo, ExecutionError> {
        // check the arity
        let parameters = &signature.parameters;
        let tx_ctx_kind = match parameters.last() {
            Some(t) => is_tx_context(context, t)?,
            None => TxContextKind::None,
        };
        // an init function can have one or two arguments, with the last one always being of type
        // &mut TxContext and the additional (first) one representing a one time witness type (see
        // one_time_witness verifier pass for additional explanation)
        let has_one_time_witness = function_kind == FunctionKind::Init && parameters.len() == 2;
        let has_tx_context = tx_ctx_kind != TxContextKind::None;
        let num_args = args.len() + (has_one_time_witness as usize) + (has_tx_context as usize);
        if num_args != parameters.len() {
            return Err(ExecutionError::new_with_source(
                ExecutionErrorKind::ArityMismatch,
                format!(
                    "Expected {:?} argument{} calling function '{}', but found {:?}",
                    parameters.len(),
                    if parameters.len() == 1 { "" } else { "s" },
                    function,
                    num_args
                ),
            ));
        }

        // check the types and remember which are by mutable ref
        let mut by_mut_ref = vec![];
        let mut serialized_args = Vec::with_capacity(num_args);
        let command_kind = CommandKind::MoveCall {
            package: (*module_id.address()).into(),
            module: module_id.name(),
            function,
        };
        // an init function can have one or two arguments, with the last one always being of type
        // &mut TxContext and the additional (first) one representing a one time witness type (see
        // one_time_witness verifier pass for additional explanation)
        if has_one_time_witness {
            // one time witness type is a struct with a single bool filed which in bcs is encoded as
            // 0x01
            let bcs_true_value = bcs::to_bytes(&true).unwrap();
            serialized_args.push(bcs_true_value)
        }
        for ((idx, arg), param_ty) in args.iter().copied().enumerate().zip(parameters) {
            let (value, non_ref_param_ty): (Value, ExecutionType) = match param_ty {
                Type::MutableReference(inner) => {
                    let value = context.borrow_arg_mut(idx, arg)?;
                    let object_info = if let Value::Object(ObjectValue {
                        type_,
                        has_public_transfer,
                        ..
                    }) = &value
                    {
                        let TypeTag::Struct(struct_tag) = &type_.type_ else {
                            invariant_violation!("Struct type make a non struct type tag")
                        };
                        let type_ = MoveObjectType::from((**struct_tag).clone());
                        ValueKind::Object {
                            type_,
                            has_public_transfer: *has_public_transfer,
                        }
                    } else {
                        let abilities = context
                            .vm_instance
                            .type_abilities(inner)
                            .map_err(|e| context.convert_vm_error(e))?;
                        ValueKind::Raw((**inner).clone(), abilities)
                    };
                    by_mut_ref.push((idx as LocalIndex, object_info));
                    let exec_ty = context
                        .execution_type_for_runtime_type(inner)
                        .map_err(|e| context.convert_vm_error(e))?;
                    (value, exec_ty)
                }
                Type::Reference(inner) => (
                    context.borrow_arg(idx, arg, param_ty)?,
                    context
                        .execution_type_for_runtime_type(inner)
                        .map_err(|e| context.convert_vm_error(e))?,
                ),
                t => {
                    let value = context.by_value_arg(command_kind, idx, arg)?;
                    let exec_ty = context
                        .execution_type_for_runtime_type(t)
                        .map_err(|e| context.convert_vm_error(e))?;
                    (value, exec_ty)
                }
            };
            if matches!(
                function_kind,
                FunctionKind::PrivateEntry | FunctionKind::Init
            ) && value.was_used_in_non_entry_move_call()
            {
                return Err(command_argument_error(
                    CommandArgumentError::InvalidArgumentToPrivateEntryFunction,
                    idx,
                ));
            }
            check_param_type::<Mode>(context, idx, &value, &non_ref_param_ty)?;
            let bytes = {
                let mut v = vec![];
                value.write_bcs_bytes(&mut v);
                v
            };
            serialized_args.push(bytes);
        }
        Ok((tx_ctx_kind, by_mut_ref, serialized_args))
    }

    /// checks that the value is compatible with the specified type
    fn check_param_type<Mode: ExecutionMode>(
        context: &mut LinkedContext<'_, '_, '_, '_>,
        idx: usize,
        value: &Value,
        param_ty: &ExecutionType,
    ) -> Result<(), ExecutionError> {
        match value {
            // For dev-spect, allow any BCS bytes. This does mean internal invariants for types can
            // be violated (like for string or Option)
            Value::Raw(RawValueType::Any, _) if Mode::allow_arbitrary_values() => return Ok(()),
            // Any means this was just some bytes passed in as an argument (as opposed to being
            // generated from a Move function). Meaning we only allow "primitive" values
            // and might need to run validation in addition to the BCS layout
            Value::Raw(RawValueType::Any, bytes) => {
                let Some(layout) = primitive_serialization_layout(context, &param_ty.type_)? else {
                    let msg = format!(
                        "Non-primitive argument at index {}. If it is an object, it must be \
                        populated by an object",
                        idx,
                    );
                    return Err(ExecutionError::new_with_source(
                        ExecutionErrorKind::command_argument_error(
                            CommandArgumentError::InvalidUsageOfPureArg,
                            idx as u16,
                        ),
                        msg,
                    ));
                };
                bcs_argument_validate(bytes, idx as u16, layout)?;
                return Ok(());
            }
            Value::Raw(RawValueType::Loaded { ty, .. }, _) => {
                assert_invariant!(
                    Mode::allow_arbitrary_values() || !ty.abilities.has_key(),
                    "Raw value should never be an object"
                );
                if ty != param_ty {
                    return Err(command_argument_error(
                        CommandArgumentError::TypeMismatch,
                        idx,
                    ));
                }
            }
            Value::Object(obj) => {
                let ty = &obj.type_;
                if ty != param_ty {
                    return Err(command_argument_error(
                        CommandArgumentError::TypeMismatch,
                        idx,
                    ));
                }
            }
            Value::Receiving(_, _, assigned_type) => {
                // If the type has been fixed, make sure the types match up
                if let Some(assigned_type) = assigned_type {
                    if assigned_type != param_ty {
                        return Err(command_argument_error(
                            CommandArgumentError::TypeMismatch,
                            idx,
                        ));
                    }
                }

                // Now make sure the param type is a struct instantiation of the receiving struct
                let TypeTag::Struct(inner) = &param_ty.type_ else {
                    return Err(command_argument_error(
                        CommandArgumentError::TypeMismatch,
                        idx,
                    ));
                };
                let resolved_struct = (
                    &inner.address,
                    inner.module.as_ident_str(),
                    inner.name.as_ident_str(),
                );
                if resolved_struct != RESOLVED_RECEIVING_STRUCT || inner.type_params.len() != 1 {
                    return Err(command_argument_error(
                        CommandArgumentError::TypeMismatch,
                        idx,
                    ));
                }
            }
        }
        Ok(())
    }

    fn to_identifier(
        context: &mut LinkedContext<'_, '_, '_, '_>,
        ident: String,
    ) -> Result<Identifier, ExecutionError> {
        if context.ctx.protocol_config.validate_identifier_inputs() {
            Identifier::new(ident).map_err(|e| {
                ExecutionError::new_with_source(
                    ExecutionErrorKind::VMInvariantViolation,
                    e.to_string(),
                )
            })
        } else {
            // SAFETY: Preserving existing behaviour for identifier deserialization.
            Ok(unsafe { Identifier::new_unchecked(ident) })
        }
    }

    // Convert a type input which may refer to a type by multiple different IDs (defining, or
    // package ID) and convert it to a TypeTag that only uses defining IDs.
    // The `context` is used to resolve the type input to a type tag and this is fine as we have
    // built the `linked_context` based in part on these type inputs.
    fn to_type_tag(
        context: &mut LinkedContext<'_, '_, '_, '_>,
        type_input: TypeInput,
    ) -> Result<TypeTag, ExecutionError> {
        fn into_type_tag(
            context: &mut LinkedContext<'_, '_, '_, '_>,
            type_input: TypeInput,
        ) -> Result<TypeTag, ExecutionError> {
            use TypeInput as I;
            use TypeTag as T;
            Ok(match type_input {
                I::Bool => T::Bool,
                I::U8 => T::U8,
                I::U16 => T::U16,
                I::U32 => T::U32,
                I::U64 => T::U64,
                I::U128 => T::U128,
                I::U256 => T::U256,
                I::Address => T::Address,
                I::Signer => T::Signer,
                I::Vector(t) => T::Vector(Box::new(into_type_tag(context, *t)?)),
                I::Struct(s) => {
                    let StructInput {
                        address,
                        module,
                        name,
                        type_params,
                    } = *s;
                    let defining_id = context
                        .linkage
                        .resolve_type_to_defining_id(
                            context.ctx.linkage_analyzer.resolver(),
                            address.into(),
                            module.clone(),
                            name.clone(),
                        )
                        .ok_or_else(|| {
                            ExecutionError::new_with_source(
                                ExecutionErrorKind::TypeArgumentError {
                                    argument_idx: 0,
                                    kind: TypeArgumentError::TypeNotFound,
                                },
                                format!(
                                    "Unable to resolve type input: {address}::{module}::{name}"
                                ),
                            )
                        })?;
                    let type_params = type_params
                        .into_iter()
                        .map(|t| into_type_tag(context, t))
                        .collect::<Result<_, _>>()?;
                    T::Struct(Box::new(StructTag {
                        address: defining_id.into(),
                        module: Identifier::new(module).map_err(|e| {
                            ExecutionError::new_with_source(
                                ExecutionErrorKind::VMInvariantViolation,
                                e.to_string(),
                            )
                        })?,
                        name: Identifier::new(name).map_err(|e| {
                            ExecutionError::new_with_source(
                                ExecutionErrorKind::VMInvariantViolation,
                                e.to_string(),
                            )
                        })?,
                        type_params,
                    }))
                }
            })
        }
        // TODO(vm-rewrite): simplify this when we remove this protocol-gate check as this will be
        // in an execution version greater than when this was turned on.
        if context.ctx.protocol_config.validate_identifier_inputs() {
            into_type_tag(context, type_input)
        } else {
            // SAFETY: Preserving existing behaviour for identifier deserialization within type
            // tags and inputs.
            Ok(unsafe { type_input.into_type_tag_unchecked() })
        }
    }

    fn load_type_input(
        linked_context: &mut LinkedContext<'_, '_, '_, '_>,
        type_input: TypeInput,
        idx: usize,
    ) -> Result<ExecutionType, ExecutionError> {
        let tag = to_type_tag(linked_context, type_input)?;
        linked_context
            .load_type(&tag)
            .map_err(|e| linked_context.convert_type_argument_error(idx, e))
    }

    // Returns Some(kind) if the type is a reference to the TxnContext. kind being Mutable with
    // a MutableReference, and Immutable otherwise.
    // Returns None for all other types
    pub fn is_tx_context(
        context: &mut LinkedContext<'_, '_, '_, '_>,
        t: &Type,
    ) -> Result<TxContextKind, ExecutionError> {
        let (is_mut, inner) = match t {
            Type::MutableReference(inner) => (true, inner),
            Type::Reference(inner) => (false, inner),
            _ => return Ok(TxContextKind::None),
        };
        let ty_tag = context
            .execution_type_for_runtime_type(inner)
            .map_err(|e| context.convert_vm_error(e))?;
        let TypeTag::Struct(struct_tag) = ty_tag.type_ else {
            return Ok(TxContextKind::None);
        };
        let (module_addr, module_name, struct_name) = (
            &struct_tag.address,
            struct_tag.module.as_ident_str(),
            struct_tag.name.as_ident_str(),
        );
        let is_tx_context_type = module_addr == &SUI_FRAMEWORK_ADDRESS
            && module_name == TX_CONTEXT_MODULE_NAME
            && struct_name == TX_CONTEXT_STRUCT_NAME;
        Ok(if is_tx_context_type {
            if is_mut {
                TxContextKind::Mutable
            } else {
                TxContextKind::Immutable
            }
        } else {
            TxContextKind::None
        })
    }

    /// Returns Some(layout) iff it is a primitive, an ID, a String, or an option/vector of a valid type
    fn primitive_serialization_layout(
        context: &mut LinkedContext<'_, '_, '_, '_>,
        param_ty: &TypeTag,
    ) -> Result<Option<PrimitiveArgumentLayout>, ExecutionError> {
        Ok(match param_ty {
            TypeTag::Signer => return Ok(None),
            TypeTag::Bool => Some(PrimitiveArgumentLayout::Bool),
            TypeTag::U8 => Some(PrimitiveArgumentLayout::U8),
            TypeTag::U16 => Some(PrimitiveArgumentLayout::U16),
            TypeTag::U32 => Some(PrimitiveArgumentLayout::U32),
            TypeTag::U64 => Some(PrimitiveArgumentLayout::U64),
            TypeTag::U128 => Some(PrimitiveArgumentLayout::U128),
            TypeTag::U256 => Some(PrimitiveArgumentLayout::U256),
            TypeTag::Address => Some(PrimitiveArgumentLayout::Address),

            TypeTag::Vector(inner) => {
                let info_opt = primitive_serialization_layout(context, inner)?;
                info_opt.map(|layout| PrimitiveArgumentLayout::Vector(Box::new(layout)))
            }
            TypeTag::Struct(struct_tag) => {
                let resolved_struct = (
                    &struct_tag.address,
                    struct_tag.module.as_ident_str(),
                    struct_tag.name.as_ident_str(),
                );
                let targs = &struct_tag.type_params;
                // is option of a string
                if resolved_struct == RESOLVED_STD_OPTION && targs.len() == 1 {
                    let info_opt = primitive_serialization_layout(context, &targs[0])?;
                    info_opt.map(|layout| PrimitiveArgumentLayout::Option(Box::new(layout)))
                } else if targs.is_empty() {
                    if resolved_struct == RESOLVED_SUI_ID {
                        Some(PrimitiveArgumentLayout::Address)
                    } else if resolved_struct == RESOLVED_ASCII_STR {
                        Some(PrimitiveArgumentLayout::Ascii)
                    } else if resolved_struct == RESOLVED_UTF8_STR {
                        Some(PrimitiveArgumentLayout::UTF8)
                    } else {
                        None
                    }
                } else {
                    None
                }
            }
        })
    }

    /***************************************************************************************************
     * Special serialization formats
     **************************************************************************************************/

    /// Special enum for values that need additional validation, in other words
    /// There is validation to do on top of the BCS layout. Currently only needed for
    /// strings
    #[derive(Debug)]
    pub enum PrimitiveArgumentLayout {
        /// An option
        Option(Box<PrimitiveArgumentLayout>),
        /// A vector
        Vector(Box<PrimitiveArgumentLayout>),
        /// An ASCII encoded string
        Ascii,
        /// A UTF8 encoded string
        UTF8,
        // needed for Option validation
        Bool,
        U8,
        U16,
        U32,
        U64,
        U128,
        U256,
        Address,
    }

    impl PrimitiveArgumentLayout {
        /// returns true iff all BCS compatible bytes are actually values for this type.
        /// For example, this function returns false for Option and Strings since they need additional
        /// validation.
        pub fn bcs_only(&self) -> bool {
            match self {
                // have additional restrictions past BCS
                PrimitiveArgumentLayout::Option(_)
                | PrimitiveArgumentLayout::Ascii
                | PrimitiveArgumentLayout::UTF8 => false,
                // Move primitives are BCS compatible and do not need additional validation
                PrimitiveArgumentLayout::Bool
                | PrimitiveArgumentLayout::U8
                | PrimitiveArgumentLayout::U16
                | PrimitiveArgumentLayout::U32
                | PrimitiveArgumentLayout::U64
                | PrimitiveArgumentLayout::U128
                | PrimitiveArgumentLayout::U256
                | PrimitiveArgumentLayout::Address => true,
                // vector only needs validation if it's inner type does
                PrimitiveArgumentLayout::Vector(inner) => inner.bcs_only(),
            }
        }
    }

    /// Checks the bytes against the `SpecialArgumentLayout` using `bcs`. It does not actually generate
    /// the deserialized value, only walks the bytes. While not necessary if the layout does not contain
    /// special arguments (e.g. Option or String) we check the BCS bytes for predictability
    pub fn bcs_argument_validate(
        bytes: &[u8],
        idx: u16,
        layout: PrimitiveArgumentLayout,
    ) -> Result<(), ExecutionError> {
        bcs::from_bytes_seed(&layout, bytes).map_err(|_| {
            ExecutionError::new_with_source(
                ExecutionErrorKind::command_argument_error(
                    CommandArgumentError::InvalidBCSBytes,
                    idx,
                ),
                format!("Function expects {layout} but provided argument's value does not match",),
            )
        })
    }

    impl<'d> serde::de::DeserializeSeed<'d> for &PrimitiveArgumentLayout {
        type Value = ();
        fn deserialize<D: serde::de::Deserializer<'d>>(
            self,
            deserializer: D,
        ) -> Result<Self::Value, D::Error> {
            use serde::de::Error;
            match self {
                PrimitiveArgumentLayout::Ascii => {
                    let s: &str = serde::Deserialize::deserialize(deserializer)?;
                    if !s.is_ascii() {
                        Err(D::Error::custom("not an ascii string"))
                    } else {
                        Ok(())
                    }
                }
                PrimitiveArgumentLayout::UTF8 => {
                    deserializer.deserialize_string(serde::de::IgnoredAny)?;
                    Ok(())
                }
                PrimitiveArgumentLayout::Option(layout) => {
                    deserializer.deserialize_option(OptionElementVisitor(layout))
                }
                PrimitiveArgumentLayout::Vector(layout) => {
                    deserializer.deserialize_seq(VectorElementVisitor(layout))
                }
                // primitive move value cases, which are hit to make sure the correct number of bytes
                // are removed for elements of an option/vector
                PrimitiveArgumentLayout::Bool => {
                    deserializer.deserialize_bool(serde::de::IgnoredAny)?;
                    Ok(())
                }
                PrimitiveArgumentLayout::U8 => {
                    deserializer.deserialize_u8(serde::de::IgnoredAny)?;
                    Ok(())
                }
                PrimitiveArgumentLayout::U16 => {
                    deserializer.deserialize_u16(serde::de::IgnoredAny)?;
                    Ok(())
                }
                PrimitiveArgumentLayout::U32 => {
                    deserializer.deserialize_u32(serde::de::IgnoredAny)?;
                    Ok(())
                }
                PrimitiveArgumentLayout::U64 => {
                    deserializer.deserialize_u64(serde::de::IgnoredAny)?;
                    Ok(())
                }
                PrimitiveArgumentLayout::U128 => {
                    deserializer.deserialize_u128(serde::de::IgnoredAny)?;
                    Ok(())
                }
                PrimitiveArgumentLayout::U256 => {
                    U256::deserialize(deserializer)?;
                    Ok(())
                }
                PrimitiveArgumentLayout::Address => {
                    SuiAddress::deserialize(deserializer)?;
                    Ok(())
                }
            }
        }
    }

    struct VectorElementVisitor<'a>(&'a PrimitiveArgumentLayout);

    impl<'d> serde::de::Visitor<'d> for VectorElementVisitor<'_> {
        type Value = ();

        fn expecting(&self, formatter: &mut fmt::Formatter<'_>) -> fmt::Result {
            formatter.write_str("Vector")
        }

        fn visit_seq<A>(self, mut seq: A) -> Result<Self::Value, A::Error>
        where
            A: serde::de::SeqAccess<'d>,
        {
            while seq.next_element_seed(self.0)?.is_some() {}
            Ok(())
        }
    }

    struct OptionElementVisitor<'a>(&'a PrimitiveArgumentLayout);

    impl<'d> serde::de::Visitor<'d> for OptionElementVisitor<'_> {
        type Value = ();

        fn expecting(&self, formatter: &mut fmt::Formatter<'_>) -> fmt::Result {
            formatter.write_str("Option")
        }

        fn visit_none<E>(self) -> Result<Self::Value, E>
        where
            E: serde::de::Error,
        {
            Ok(())
        }

        fn visit_some<D>(self, deserializer: D) -> Result<Self::Value, D::Error>
        where
            D: serde::Deserializer<'d>,
        {
            self.0.deserialize(deserializer)
        }
    }

    impl fmt::Display for PrimitiveArgumentLayout {
        fn fmt(&self, f: &mut fmt::Formatter<'_>) -> fmt::Result {
            match self {
                PrimitiveArgumentLayout::Vector(inner) => {
                    write!(f, "vector<{inner}>")
                }
                PrimitiveArgumentLayout::Option(inner) => {
                    write!(f, "std::option::Option<{inner}>")
                }
                PrimitiveArgumentLayout::Ascii => {
                    write!(f, "std::{}::{}", RESOLVED_ASCII_STR.1, RESOLVED_ASCII_STR.2)
                }
                PrimitiveArgumentLayout::UTF8 => {
                    write!(f, "std::{}::{}", RESOLVED_UTF8_STR.1, RESOLVED_UTF8_STR.2)
                }
                PrimitiveArgumentLayout::Bool => write!(f, "bool"),
                PrimitiveArgumentLayout::U8 => write!(f, "u8"),
                PrimitiveArgumentLayout::U16 => write!(f, "u16"),
                PrimitiveArgumentLayout::U32 => write!(f, "u32"),
                PrimitiveArgumentLayout::U64 => write!(f, "u64"),
                PrimitiveArgumentLayout::U128 => write!(f, "u128"),
                PrimitiveArgumentLayout::U256 => write!(f, "u256"),
                PrimitiveArgumentLayout::Address => write!(f, "address"),
            }
        }
    }
}<|MERGE_RESOLUTION|>--- conflicted
+++ resolved
@@ -611,11 +611,7 @@
             // do not calculate or substitute id for predefined packages
             (*modules[0].self_id().address()).into()
         } else {
-<<<<<<< HEAD
-            let id = context.ctx.tx_context.fresh_id();
-=======
-            let id = context.tx_context.borrow_mut().fresh_id();
->>>>>>> 0f914b97
+            let id = context.ctx.tx_context.borrow_mut().fresh_id();
             substitute_package_id(&mut modules, id)?;
             id
         };
@@ -730,11 +726,7 @@
         substitute_package_id(&mut modules, runtime_id)?;
 
         // Upgraded packages share their predecessor's runtime ID but get a new storage ID.
-<<<<<<< HEAD
-        let storage_id = context.ctx.tx_context.fresh_id();
-=======
-        let storage_id = context.tx_context.borrow_mut().fresh_id();
->>>>>>> 0f914b97
+        let storage_id = context.ctx.tx_context.borrow_mut().fresh_id();
 
         let dependencies = fetch_packages(context, &dep_ids)?;
         let package = context.upgrade_package(
@@ -912,11 +904,7 @@
         match tx_context_kind {
             TxContextKind::None => (),
             TxContextKind::Mutable | TxContextKind::Immutable => {
-<<<<<<< HEAD
-                serialized_arguments.push(context.ctx.tx_context.to_bcs_legacy_context());
-=======
-                serialized_arguments.push(context.tx_context.borrow().to_bcs_legacy_context());
->>>>>>> 0f914b97
+                serialized_arguments.push(context.ctx.tx_context.borrow().to_bcs_legacy_context());
             }
         }
         // script visibility checked manually for entry points
@@ -946,11 +934,11 @@
                     "Unable to deserialize TxContext bytes. {e}"
                 ))
             })?;
-<<<<<<< HEAD
-            context.ctx.tx_context.update_state(updated_ctx)?;
-=======
-            context.tx_context.borrow_mut().update_state(updated_ctx)?;
->>>>>>> 0f914b97
+            context
+                .ctx
+                .tx_context
+                .borrow_mut()
+                .update_state(updated_ctx)?;
         }
         Ok(result)
     }
