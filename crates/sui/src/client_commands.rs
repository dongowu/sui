// Copyright (c) Mysten Labs, Inc.
// SPDX-License-Identifier: Apache-2.0

use crate::{
    clever_error_rendering::render_clever_error_opt,
    client_ptb::ptb::PTB,
    displays::Pretty,
    key_identity::{get_identity_address, KeyIdentity},
    upgrade_compatibility::check_compatibility,
    verifier_meter::{AccumulatingMeter, Accumulator},
};
use std::{
    collections::{btree_map::Entry, BTreeMap, BTreeSet},
    fmt::{Debug, Display, Formatter, Write},
    fs,
    path::{Path, PathBuf},
    str::FromStr,
    sync::Arc,
};

use anyhow::{anyhow, bail, ensure, Context};
use bip32::DerivationPath;
use clap::*;
use colored::Colorize;
use fastcrypto::{
    encoding::{Base64, Encoding},
    traits::ToFromBytes,
};
use reqwest::StatusCode;

use move_binary_format::CompiledModule;
use move_bytecode_verifier_meter::Scope;
use move_core_types::{account_address::AccountAddress, language_storage::TypeTag};
use move_package::{source_package::parsed_manifest::Dependencies, BuildConfig as MoveBuildConfig};
use prometheus::Registry;
use serde::Serialize;
use serde_json::{json, Value};
use sui_config::verifier_signing_config::VerifierSigningConfig;
use sui_move::manage_package::resolve_lock_file_path;
use sui_protocol_config::{Chain, ProtocolConfig, ProtocolVersion};
use sui_source_validation::{BytecodeSourceVerifier, ValidationMode};

use shared_crypto::intent::Intent;
use sui_json::SuiJsonValue;
use sui_json_rpc_types::{
    Coin, DevInspectArgs, DevInspectResults, DryRunTransactionBlockResponse, DynamicFieldInfo,
    DynamicFieldPage, SuiCoinMetadata, SuiData, SuiExecutionStatus, SuiObjectData,
    SuiObjectDataOptions, SuiObjectResponse, SuiObjectResponseQuery, SuiParsedData,
    SuiProtocolConfigValue, SuiRawData, SuiTransactionBlockEffects, SuiTransactionBlockEffectsAPI,
    SuiTransactionBlockResponse, SuiTransactionBlockResponseOptions,
};
use sui_keys::keystore::AccountKeystore;
use sui_move_build::{
    build_from_resolution_graph, check_invalid_dependencies, check_unpublished_dependencies,
<<<<<<< HEAD
    gather_published_ids, BuildConfig, CompiledPackage, PackageDependencies,
=======
    gather_published_ids, implicit_deps, BuildConfig, CompiledPackage,
};
use sui_package_management::{
    system_package_versions::{latest_system_packages, system_packages_for_protocol},
    LockCommand, PublishedAtError,
>>>>>>> 0f914b97
};
use sui_replay::ReplayToolCommand;
use sui_sdk::{
    apis::ReadApi,
    sui_client_config::{SuiClientConfig, SuiEnv},
    wallet_context::WalletContext,
    SuiClient, SUI_COIN_TYPE, SUI_DEVNET_URL, SUI_LOCAL_NETWORK_URL, SUI_LOCAL_NETWORK_URL_0,
    SUI_TESTNET_URL,
};
use sui_types::{
    base_types::{ObjectID, SequenceNumber, SuiAddress},
    crypto::{EmptySignInfo, SignatureScheme},
    digests::TransactionDigest,
    error::SuiError,
    gas::GasCostSummary,
    gas_coin::GasCoin,
    message_envelope::Envelope,
    metrics::BytecodeVerifierMetrics,
    move_package::{MovePackage, UpgradeCap},
    object::Owner,
    parse_sui_type_tag,
    signature::GenericSignature,
    sui_serde,
    transaction::{
        SenderSignedData, Transaction, TransactionData, TransactionDataAPI, TransactionKind,
    },
};

use json_to_table::json_to_table;
use tabled::{
    builder::Builder as TableBuilder,
    settings::{
        object::{Cell as TableCell, Columns as TableCols, Rows as TableRows},
        span::Span as TableSpan,
        style::HorizontalLine,
        Alignment as TableAlignment, Border as TableBorder, Modify as TableModify,
        Panel as TablePanel, Style as TableStyle,
    },
};

use move_symbol_pool::Symbol;
use sui_types::digests::ChainIdentifier;
use tracing::{debug, info};

#[path = "unit_tests/profiler_tests.rs"]
#[cfg(test)]
mod profiler_tests;

static USER_AGENT: &str = concat!(env!("CARGO_PKG_NAME"), "/", env!("CARGO_PKG_VERSION"),);

/// Only to be used within CLI
pub const GAS_SAFE_OVERHEAD: u64 = 1000;

#[derive(Parser)]
#[clap(rename_all = "kebab-case")]
pub enum SuiClientCommands {
    /// Default address used for commands when none specified
    #[clap(name = "active-address")]
    ActiveAddress,
    /// Default environment used for commands when none specified
    #[clap(name = "active-env")]
    ActiveEnv,
    /// Obtain the Addresses managed by the client.
    #[clap(name = "addresses")]
    Addresses {
        /// Sort by alias instead of address
        #[clap(long, short = 's')]
        sort_by_alias: bool,
    },
    /// List the coin balance of an address
    #[clap(name = "balance")]
    Balance {
        /// Address (or its alias)
        #[arg(value_parser)]
        address: Option<KeyIdentity>,
        /// Show balance for the specified coin (e.g., 0x2::sui::SUI).
        /// All coins will be shown if none is passed.
        #[clap(long, required = false)]
        coin_type: Option<String>,
        /// Show a list with each coin's object ID and balance
        #[clap(long, required = false)]
        with_coins: bool,
    },
    /// Call Move function
    #[clap(name = "call")]
    Call {
        /// Object ID of the package, which contains the module
        #[clap(long)]
        package: ObjectID,
        /// The name of the module in the package
        #[clap(long)]
        module: String,
        /// Function name in module
        #[clap(long)]
        function: String,
        /// Type arguments to the generic function being called.
        /// All must be specified, or the call will fail.
        #[clap(
            long,
            value_parser = parse_sui_type_tag,
            num_args(1..),
        )]
        type_args: Vec<TypeTag>,
        /// Simplified ordered args like in the function syntax
        /// ObjectIDs, Addresses must be hex strings
        #[clap(long, num_args(1..))]
        args: Vec<SuiJsonValue>,
        /// Optional gas price for this call. Currently use only for testing and not in production environments.
        #[clap(hide = true)]
        gas_price: Option<u64>,

        #[clap(flatten)]
        opts: OptsWithGas,
    },

    /// Query the chain identifier from the rpc endpoint.
    #[clap(name = "chain-identifier")]
    ChainIdentifier,

    /// Query a dynamic field by its address.
    #[clap(name = "dynamic-field")]
    DynamicFieldQuery {
        ///The ID of the parent object
        #[clap(name = "object_id")]
        id: ObjectID,
        /// Optional paging cursor
        #[clap(long)]
        cursor: Option<ObjectID>,
        /// Maximum item returned per page
        #[clap(long, default_value = "50")]
        limit: usize,
    },

    /// List all Sui environments
    Envs,

    /// Execute a Signed Transaction. This is useful when the user prefers to sign elsewhere and use this command to execute.
    ExecuteSignedTx {
        /// BCS serialized transaction data bytes without its type tag, as base64 encoded string. This is the output of sui client command using --serialize-unsigned-transaction.
        #[clap(long)]
        tx_bytes: String,

        /// A list of Base64 encoded signatures `flag || signature || pubkey`.
        #[clap(long)]
        signatures: Vec<String>,
    },
    /// Execute a combined serialized SenderSignedData string.
    ExecuteCombinedSignedTx {
        /// BCS serialized sender signed data, as base64 encoded string. This is the output of sui client command using --serialize-signed-transaction.
        #[clap(long)]
        signed_tx_bytes: String,
    },

    /// Request gas coin from faucet. By default, it will use the active address and the active network.
    #[clap[name = "faucet"]]
    Faucet {
        /// Address (or its alias)
        #[clap(long)]
        #[arg(value_parser)]
        address: Option<KeyIdentity>,
        /// The url to the faucet
        #[clap(long)]
        url: Option<String>,
    },

    /// Obtain all gas objects owned by the address.
    /// An address' alias can be used instead of the address.
    #[clap(name = "gas")]
    Gas {
        /// Address (or its alias) owning the objects
        #[clap(name = "owner_address")]
        #[arg(value_parser)]
        address: Option<KeyIdentity>,
    },

    /// Merge two coin objects into one coin
    MergeCoin {
        /// The address of the coin to merge into.
        #[clap(long)]
        primary_coin: ObjectID,
        /// The address of the coin to be merged.
        #[clap(long)]
        coin_to_merge: ObjectID,
        #[clap(flatten)]
        opts: OptsWithGas,
    },

    /// Generate new address and keypair with keypair scheme flag {ed25519 | secp256k1 | secp256r1}
    /// with optional derivation path, default to m/44'/784'/0'/0'/0' for ed25519 or
    /// m/54'/784'/0'/0/0 for secp256k1 or m/74'/784'/0'/0/0 for secp256r1. Word length can be
    /// { word12 | word15 | word18 | word21 | word24} default to word12 if not specified.
    #[clap(name = "new-address")]
    NewAddress {
        key_scheme: SignatureScheme,
        /// The alias must start with a letter and can contain only letters, digits, hyphens (-), or underscores (_).
        alias: Option<String>,
        word_length: Option<String>,
        derivation_path: Option<DerivationPath>,
    },

    /// Add new Sui environment.
    #[clap(name = "new-env")]
    NewEnv {
        #[clap(long)]
        alias: String,
        #[clap(long, value_hint = ValueHint::Url)]
        rpc: String,
        #[clap(long, value_hint = ValueHint::Url)]
        ws: Option<String>,
        #[clap(long, help = "Basic auth in the format of username:password")]
        basic_auth: Option<String>,
    },

    /// Get object info
    #[clap(name = "object")]
    Object {
        /// Object ID of the object to fetch
        #[clap(name = "object_id")]
        id: ObjectID,

        /// Return the bcs serialized version of the object
        #[clap(long)]
        bcs: bool,
    },
    /// Obtain all objects owned by the address. It also accepts an address by its alias.
    #[clap(name = "objects")]
    Objects {
        /// Address owning the object. If no address is provided, it will show all
        /// objects owned by `sui client active-address`.
        #[clap(name = "owner_address")]
        address: Option<KeyIdentity>,
    },
    /// Pay coins to recipients following specified amounts, with input coins.
    /// Length of recipients must be the same as that of amounts.
    #[clap(name = "pay")]
    Pay {
        /// The input coins to be used for pay recipients, following the specified amounts.
        #[clap(long, num_args(1..))]
        input_coins: Vec<ObjectID>,

        /// The recipient addresses, must be of same length as amounts.
        /// Aliases of addresses are also accepted as input.
        #[clap(long, num_args(1..))]
        recipients: Vec<KeyIdentity>,

        /// The amounts to be paid, following the order of recipients.
        #[clap(long, num_args(1..))]
        amounts: Vec<u64>,

        #[clap(flatten)]
        opts: OptsWithGas,
    },

    /// Pay all residual SUI coins to the recipient with input coins, after deducting the gas cost.
    /// The input coins also include the coin for gas payment, so no extra gas coin is required.
    PayAllSui {
        /// The input coins to be used for pay recipients, including the gas coin.
        #[clap(long, num_args(1..))]
        input_coins: Vec<ObjectID>,

        /// The recipient address (or its alias if it's an address in the keystore).
        #[clap(long)]
        recipient: KeyIdentity,

        #[clap(flatten)]
        opts: Opts,
    },

    /// Pay SUI coins to recipients following following specified amounts, with input coins.
    /// Length of recipients must be the same as that of amounts.
    /// The input coins also include the coin for gas payment, so no extra gas coin is required.
    PaySui {
        /// The input coins to be used for pay recipients, including the gas coin.
        #[clap(long, num_args(1..))]
        input_coins: Vec<ObjectID>,

        /// The recipient addresses, must be of same length as amounts.
        /// Aliases of addresses are also accepted as input.
        #[clap(long, num_args(1..))]
        recipients: Vec<KeyIdentity>,

        /// The amounts to be paid, following the order of recipients.
        #[clap(long, num_args(1..))]
        amounts: Vec<u64>,

        #[clap(flatten)]
        opts: Opts,
    },

    /// Run a PTB from the provided args
    #[clap(name = "ptb")]
    PTB(PTB),

    /// Publish Move modules
    #[clap(name = "publish")]
    Publish {
        /// Path to directory containing a Move package
        #[clap(name = "package_path", global = true, default_value = ".")]
        package_path: PathBuf,

        /// Package build options
        #[clap(flatten)]
        build_config: MoveBuildConfig,

        #[clap(flatten)]
        opts: OptsWithGas,

        /// Publish the package without checking whether dependency source code compiles to the
        /// on-chain bytecode
        #[clap(long)]
        skip_dependency_verification: bool,

        /// Check that the dependency source code compiles to the on-chain bytecode before
        /// publishing the package (currently the default behavior)
        #[clap(long, conflicts_with = "skip_dependency_verification")]
        verify_deps: bool,

        /// Also publish transitive dependencies that have not already been published.
        #[clap(long)]
        with_unpublished_dependencies: bool,
    },

    /// Split a coin object into multiple coins.
    #[clap(group(ArgGroup::new("split").required(true).args(&["amounts", "count"])))]
    SplitCoin {
        /// ID of the coin object to split
        #[clap(long)]
        coin_id: ObjectID,
        /// Specific amounts to split out from the coin
        #[clap(long, num_args(1..))]
        amounts: Option<Vec<u64>>,
        /// Count of equal-size coins to split into
        #[clap(long)]
        count: Option<u64>,
        #[clap(flatten)]
        opts: OptsWithGas,
    },

    /// Switch active address and network(e.g., devnet, local rpc server).
    #[clap(name = "switch")]
    Switch {
        /// An address to be used as the active address for subsequent
        /// commands. It accepts also the alias of the address.
        #[clap(long)]
        address: Option<KeyIdentity>,
        /// The RPC server URL (e.g., local rpc server, devnet rpc server, etc) to be
        /// used for subsequent commands.
        #[clap(long)]
        env: Option<String>,
    },

    /// Get the effects of executing the given transaction block
    #[clap(name = "tx-block")]
    TransactionBlock {
        /// Digest of the transaction block
        #[clap(name = "digest")]
        digest: TransactionDigest,
    },

    /// Transfer object
    #[clap(name = "transfer")]
    Transfer {
        /// Recipient address (or its alias if it's an address in the keystore)
        #[clap(long)]
        to: KeyIdentity,

        /// ID of the object to transfer
        #[clap(long)]
        object_id: ObjectID,

        #[clap(flatten)]
        opts: OptsWithGas,
    },

    /// Transfer SUI, and pay gas with the same SUI coin object.
    /// If amount is specified, only the amount is transferred; otherwise the entire object
    /// is transferred.
    #[clap(name = "transfer-sui")]
    TransferSui {
        /// Recipient address (or its alias if it's an address in the keystore)
        #[clap(long)]
        to: KeyIdentity,

        /// ID of the coin to transfer. This is also the gas object.
        #[clap(long)]
        sui_coin_object_id: ObjectID,

        /// The amount to transfer, if not specified, the entire coin object will be transferred.
        #[clap(long)]
        amount: Option<u64>,

        #[clap(flatten)]
        opts: Opts,
    },

    /// Upgrade Move modules
    #[clap(name = "upgrade")]
    Upgrade {
        /// Path to directory containing a Move package
        #[clap(name = "package_path", global = true, default_value = ".")]
        package_path: PathBuf,

        /// ID of the upgrade capability for the package being upgraded.
        #[clap(long)]
        upgrade_capability: ObjectID,

        /// Package build options
        #[clap(flatten)]
        build_config: MoveBuildConfig,

        #[clap(flatten)]
        opts: OptsWithGas,

        /// Verify package compatibility locally before publishing.
        #[clap(long)]
        verify_compatibility: bool,

        /// Upgrade the package without checking whether dependency source code compiles to the on-chain
        /// bytecode
        #[clap(long)]
        skip_dependency_verification: bool,

        /// Check that the dependency source code compiles to the on-chain bytecode before
        /// upgrading the package (currently the default behavior)
        #[clap(long, conflicts_with = "skip_dependency_verification")]
        verify_deps: bool,

        /// Also publish transitive dependencies that have not already been published.
        #[clap(long)]
        with_unpublished_dependencies: bool,
    },

    /// Run the bytecode verifier on the package
    #[clap(name = "verify-bytecode-meter")]
    VerifyBytecodeMeter {
        /// Path to directory containing a Move package, (defaults to the current directory)
        #[clap(name = "package", long, global = true)]
        package_path: Option<PathBuf>,

        /// Protocol version to use for the bytecode verifier (defaults to the latest protocol
        /// version)
        #[clap(name = "protocol-version", long)]
        protocol_version: Option<u64>,

        /// Paths to specific pre-compiled module bytecode to verify (instead of an entire package).
        /// Multiple modules can be verified by passing multiple --module flags. They will be
        /// treated as if they were one package (subject to the overall package limit).
        #[clap(name = "module", long, action = clap::ArgAction::Append, global = true)]
        module_paths: Vec<PathBuf>,

        /// Package build options
        #[clap(flatten)]
        build_config: MoveBuildConfig,
    },

    /// Verify local Move packages against on-chain packages, and optionally their dependencies.
    #[clap(name = "verify-source")]
    VerifySource {
        /// Path to directory containing a Move package
        #[clap(name = "package_path", global = true, default_value = ".")]
        package_path: PathBuf,

        /// Package build options
        #[clap(flatten)]
        build_config: MoveBuildConfig,

        /// Verify on-chain dependencies.
        #[clap(long)]
        verify_deps: bool,

        /// Don't verify source (only valid if --verify-deps is enabled).
        #[clap(long)]
        skip_source: bool,

        /// If specified, override the addresses for the package's own modules with this address.
        /// Only works for unpublished modules (whose addresses are currently 0x0).
        #[clap(long)]
        address_override: Option<ObjectID>,
    },

    /// Profile the gas usage of a transaction. Unless an output filepath is not specified, outputs a file `gas_profile_{tx_digest}_{unix_timestamp}.json` which can be opened in a flamegraph tool such as speedscope.
    #[clap(name = "profile-transaction")]
    ProfileTransaction {
        /// The digest of the transaction to replay
        #[arg(long, short)]
        tx_digest: String,

        /// If specified, overrides the filepath of the output profile, for example -- /temp/my_profile_name.json will write output to `/temp/my_profile_name_{tx_digest}_{unix_timestamp}.json`
        /// If an output filepath is not specified, it will output a file `gas_profile_{tx_digest}_{unix_timestamp}.json` to the working directory
        #[arg(long, short)]
        profile_output: Option<PathBuf>,
    },

    /// Replay a given transaction to view transaction effects. Set environment variable MOVE_VM_STEP=1 to debug.
    #[clap(name = "replay-transaction")]
    ReplayTransaction {
        /// The digest of the transaction to replay
        #[arg(long, short)]
        tx_digest: String,

        /// Log extra gas-related information
        #[arg(long)]
        gas_info: bool,

        /// Log information about each programmable transaction command
        #[arg(long)]
        ptb_info: bool,

        /// Optional version of the executor to use, if not specified defaults to the one originally used for the transaction.
        #[arg(long, short, allow_hyphen_values = true)]
        executor_version: Option<i64>,

        /// Optional protocol version to use, if not specified defaults to the one originally used for the transaction.
        #[arg(long, short, allow_hyphen_values = true)]
        protocol_version: Option<i64>,
    },

    /// Replay transactions listed in a file.
    #[clap(name = "replay-batch")]
    ReplayBatch {
        /// The path to the file of transaction digests to replay, with one digest per line
        #[arg(long, short)]
        path: PathBuf,

        /// If an error is encountered during a transaction, this specifies whether to terminate or continue
        #[arg(long, short)]
        terminate_early: bool,
    },

    /// Replay all transactions in a range of checkpoints.
    #[command(name = "replay-checkpoint")]
    ReplayCheckpoints {
        /// The starting checkpoint sequence number of the range of checkpoints to replay
        #[arg(long, short)]
        start: u64,

        /// The ending checkpoint sequence number of the range of checkpoints to replay
        #[arg(long, short)]
        end: u64,

        /// If an error is encountered during a transaction, this specifies whether to terminate or continue
        #[arg(long, short)]
        terminate_early: bool,
    },
}

/// Global options for most transaction execution related commands
#[derive(Args, Debug)]
pub struct Opts {
    /// An optional gas budget for this transaction (in MIST). If gas budget is not provided, the
    /// tool will first perform a dry run to estimate the gas cost, and then it will execute the
    /// transaction. Please note that this incurs a small cost in performance due to the additional
    /// dry run call.
    #[arg(long)]
    pub gas_budget: Option<u64>,
    /// Perform a dry run of the transaction, without executing it.
    #[arg(long)]
    pub dry_run: bool,
    /// Perform a dev inspect
    #[arg(long)]
    pub dev_inspect: bool,
    /// Instead of executing the transaction, serialize the bcs bytes of the unsigned transaction data
    /// (TransactionData) using base64 encoding, and print out the string <TX_BYTES>. The string can
    /// be used to execute transaction with `sui client execute-signed-tx --tx-bytes <TX_BYTES>`.
    #[arg(long, required = false)]
    pub serialize_unsigned_transaction: bool,
    /// Instead of executing the transaction, serialize the bcs bytes of the signed transaction data
    /// (SenderSignedData) using base64 encoding, and print out the string <SIGNED_TX_BYTES>. The
    /// string can be used to execute transaction with
    /// `sui client execute-combined-signed-tx --signed-tx-bytes <SIGNED_TX_BYTES>`.
    #[arg(long, required = false)]
    pub serialize_signed_transaction: bool,
}

/// Global options with gas
#[derive(Args, Debug)]
pub struct OptsWithGas {
    /// ID of the gas object for gas payment.
    /// If not provided, a gas object with at least gas_budget value will be selected
    #[clap(long)]
    pub gas: Option<ObjectID>,
    #[clap(flatten)]
    pub rest: Opts,
}

impl Opts {
    /// Uses the passed gas_budget for the gas budget variable and sets all other flags to false.
    pub fn for_testing(gas_budget: u64) -> Self {
        Self {
            gas_budget: Some(gas_budget),
            dry_run: false,
            dev_inspect: false,
            serialize_unsigned_transaction: false,
            serialize_signed_transaction: false,
        }
    }
    /// Uses the passed gas_budget for the gas budget variable, sets dry run to true,
    /// and sets all other flags to false.
    pub fn for_testing_dry_run(gas_budget: u64) -> Self {
        Self {
            gas_budget: Some(gas_budget),
            dry_run: true,
            dev_inspect: false,
            serialize_unsigned_transaction: false,
            serialize_signed_transaction: false,
        }
    }
}

impl OptsWithGas {
    /// Sets the gas object to gas, and uses the passed gas_budget for the gas budget variable.
    /// All other flags are set to false.
    pub fn for_testing(gas: Option<ObjectID>, gas_budget: u64) -> Self {
        Self {
            gas,
            rest: Opts::for_testing(gas_budget),
        }
    }
    /// Sets the gas object to gas, and uses the passed gas_budget for the gas budget variable.
    /// Dry run is set to true, all other flags to false.
    pub fn for_testing_dry_run(gas: Option<ObjectID>, gas_budget: u64) -> Self {
        Self {
            gas,
            rest: Opts::for_testing_dry_run(gas_budget),
        }
    }
}

#[derive(serde::Deserialize, Debug)]
struct FaucetResponse {
    error: Option<String>,
}

impl SuiClientCommands {
    pub async fn execute(
        self,
        context: &mut WalletContext,
    ) -> Result<SuiClientCommandResult, anyhow::Error> {
        let ret = match self {
            SuiClientCommands::ProfileTransaction {
                tx_digest,
                profile_output,
            } => {
                move_vm_profiler::tracing_feature_disabled! {
                    bail!(
                        "tracing feature is not enabled, rebuild or reinstall with \
                         --features tracing"
                    );
                };

                let cmd = ReplayToolCommand::ProfileTransaction {
                    tx_digest,
                    executor_version: None,
                    protocol_version: None,
                    profile_output,
                    config_objects: None,
                };
                let rpc = context.config.get_active_env()?.rpc.clone();
                let _command_result =
                    sui_replay::execute_replay_command(Some(rpc), false, false, None, None, cmd)
                        .await?;
                // this will be displayed via trace info, so no output is needed here
                SuiClientCommandResult::NoOutput
            }
            SuiClientCommands::ReplayTransaction {
                tx_digest,
                gas_info: _,
                ptb_info: _,
                executor_version,
                protocol_version,
            } => {
                let cmd = ReplayToolCommand::ReplayTransaction {
                    tx_digest,
                    show_effects: true,
                    executor_version,
                    protocol_version,
                    config_objects: None,
                };

                let rpc = context.config.get_active_env()?.rpc.clone();
                let _command_result =
                    sui_replay::execute_replay_command(Some(rpc), false, false, None, None, cmd)
                        .await?;
                // this will be displayed via trace info, so no output is needed here
                SuiClientCommandResult::NoOutput
            }
            SuiClientCommands::ReplayBatch {
                path,
                terminate_early,
            } => {
                let cmd = ReplayToolCommand::ReplayBatch {
                    path,
                    terminate_early,
                    num_tasks: 16,
                    persist_path: None,
                };
                let rpc = context.config.get_active_env()?.rpc.clone();
                let _command_result =
                    sui_replay::execute_replay_command(Some(rpc), false, false, None, None, cmd)
                        .await?;
                // this will be displayed via trace info, so no output is needed here
                SuiClientCommandResult::NoOutput
            }
            SuiClientCommands::ReplayCheckpoints {
                start,
                end,
                terminate_early,
            } => {
                let cmd = ReplayToolCommand::ReplayCheckpoints {
                    start,
                    end,
                    terminate_early,
                    max_tasks: 16,
                };
                let rpc = context.config.get_active_env()?.rpc.clone();
                let _command_result =
                    sui_replay::execute_replay_command(Some(rpc), false, false, None, None, cmd)
                        .await?;
                // this will be displayed via trace info, so no output is needed here
                SuiClientCommandResult::NoOutput
            }
            SuiClientCommands::Addresses { sort_by_alias } => {
                let active_address = context.active_address()?;
                let mut addresses: Vec<(String, SuiAddress)> = context
                    .config
                    .keystore
                    .addresses_with_alias()
                    .into_iter()
                    .map(|(address, alias)| (alias.alias.to_string(), *address))
                    .collect();
                if sort_by_alias {
                    addresses.sort();
                }

                let output = AddressesOutput {
                    active_address,
                    addresses,
                };
                SuiClientCommandResult::Addresses(output)
            }
            SuiClientCommands::Balance {
                address,
                coin_type,
                with_coins,
            } => {
                let address = get_identity_address(address, context)?;
                let client = context.get_client().await?;

                let mut objects: Vec<Coin> = Vec::new();
                let mut cursor = None;
                loop {
                    let response = match coin_type {
                        Some(ref coin_type) => {
                            client
                                .coin_read_api()
                                .get_coins(address, Some(coin_type.clone()), cursor, None)
                                .await?
                        }
                        None => {
                            client
                                .coin_read_api()
                                .get_all_coins(address, cursor, None)
                                .await?
                        }
                    };

                    objects.extend(response.data);

                    if response.has_next_page {
                        cursor = response.next_cursor;
                    } else {
                        break;
                    }
                }

                fn canonicalize_type(type_: &str) -> Result<String, anyhow::Error> {
                    Ok(TypeTag::from_str(type_)
                        .context("Cannot parse coin type")?
                        .to_canonical_string(/* with_prefix */ true))
                }

                let mut coins_by_type = BTreeMap::new();
                for c in objects {
                    let coins = match coins_by_type.entry(canonicalize_type(&c.coin_type)?) {
                        Entry::Vacant(entry) => {
                            let metadata = client
                                .coin_read_api()
                                .get_coin_metadata(c.coin_type.clone())
                                .await
                                .with_context(|| {
                                    format!(
                                        "Cannot fetch the coin metadata for coin {}",
                                        c.coin_type
                                    )
                                })?;

                            &mut entry.insert((metadata, vec![])).1
                        }
                        Entry::Occupied(entry) => &mut entry.into_mut().1,
                    };

                    coins.push(c);
                }
                let sui_type_tag = canonicalize_type(SUI_COIN_TYPE)?;

                // show SUI first
                let ordered_coins_sui_first = coins_by_type
                    .remove(&sui_type_tag)
                    .into_iter()
                    .chain(coins_by_type.into_values())
                    .collect();

                SuiClientCommandResult::Balance(ordered_coins_sui_first, with_coins)
            }

            SuiClientCommands::DynamicFieldQuery { id, cursor, limit } => {
                let client = context.get_client().await?;
                let df_read = client
                    .read_api()
                    .get_dynamic_fields(id, cursor, Some(limit))
                    .await?;
                SuiClientCommandResult::DynamicFieldQuery(df_read)
            }

            SuiClientCommands::Upgrade {
                package_path,
                upgrade_capability,
                build_config,
                skip_dependency_verification,
                verify_deps,
                verify_compatibility,
                with_unpublished_dependencies,
                opts,
            } => {
                let sender = context.try_get_object_owner(&opts.gas).await?;
                let sender = sender.unwrap_or(context.active_address()?);
                let client = context.get_client().await?;
                let read_api = client.read_api();
                let chain_id = read_api.get_chain_identifier().await.ok();
                let protocol_version = read_api.get_protocol_config(None).await?.protocol_version;
                let protocol_config = ProtocolConfig::get_for_version(
                    protocol_version,
                    match chain_id
                        .as_ref()
                        .and_then(ChainIdentifier::from_chain_short_id)
                    {
                        Some(chain_id) => chain_id.chain(),
                        None => Chain::Unknown,
                    },
                );

                check_protocol_version_and_warn(read_api).await?;
                let package_path =
                    package_path
                        .canonicalize()
                        .map_err(|e| SuiError::ModulePublishFailure {
                            error: format!("Failed to canonicalize package path: {}", e),
                        })?;
                let build_config = resolve_lock_file_path(build_config, Some(&package_path))?;
                let previous_id = if let Some(ref chain_id) = chain_id {
                    sui_package_management::set_package_id(
                        &package_path,
                        build_config.install_dir.clone(),
                        chain_id,
                        AccountAddress::ZERO,
                    )?
                } else {
                    None
                };
                let env_alias = context
                    .config
                    .get_active_env()
                    .map(|e| e.alias.clone())
                    .ok();
                let verify =
                    check_dep_verification_flags(skip_dependency_verification, verify_deps)?;

                let upgrade_result = upgrade_package(
                    read_api,
                    build_config.clone(),
                    &package_path,
                    upgrade_capability,
                    with_unpublished_dependencies,
                    !verify,
                    env_alias,
                )
                .await;
                // Restore original ID, then check result.
                if let (Some(chain_id), Some(previous_id)) = (chain_id, previous_id) {
                    let _ = sui_package_management::set_package_id(
                        &package_path,
                        build_config.install_dir.clone(),
                        &chain_id,
                        previous_id,
                    )?;
                }
                let (
                    package_id,
                    compiled_modules,
                    dependencies,
                    package_digest,
                    upgrade_policy,
                    compiled_module,
                ) = upgrade_result?;

                if verify_compatibility {
                    check_compatibility(
                        read_api,
                        package_id,
                        compiled_module,
                        package_path,
                        upgrade_policy,
                        protocol_config,
                    )
                    .await?;
                }

                let tx_kind = client
                    .transaction_builder()
                    .upgrade_tx_kind(
                        package_id,
                        compiled_modules,
                        dependencies.published.into_values().collect(),
                        upgrade_capability,
                        upgrade_policy,
                        package_digest.to_vec(),
                    )
                    .await?;

                let result = dry_run_or_execute_or_serialize(
                    sender, tx_kind, context, None, None, opts.gas, opts.rest,
                )
                .await?;

                if let SuiClientCommandResult::TransactionBlock(ref response) = result {
                    if let Err(e) = sui_package_management::update_lock_file(
                        context,
                        LockCommand::Upgrade,
                        build_config.install_dir,
                        build_config.lock_file,
                        response,
                    )
                    .await
                    {
                        eprintln!(
                            "{} {e}",
                            "Warning: Issue while updating `Move.lock` for published package."
                                .bold()
                                .yellow()
                        )
                    };
                };
                result
            }
            SuiClientCommands::Publish {
                package_path,
                build_config,
                skip_dependency_verification,
                verify_deps,
                with_unpublished_dependencies,
                opts,
            } => {
                if build_config.test_mode {
                    return Err(SuiError::ModulePublishFailure {
                        error:
                            "The `publish` subcommand should not be used with the `--test` flag\n\
                            \n\
                            Code in published packages must not depend on test code.\n\
                            In order to fix this and publish the package without `--test`, \
                            remove any non-test dependencies on test-only code.\n\
                            You can ensure all test-only dependencies have been removed by \
                            compiling the package normally with `sui move build`."
                                .to_string(),
                    }
                    .into());
                }

                let sender = context.try_get_object_owner(&opts.gas).await?;
                let sender = sender.unwrap_or(context.active_address()?);
                let client = context.get_client().await?;
                let read_api = client.read_api();
                let chain_id = read_api.get_chain_identifier().await.ok();

                check_protocol_version_and_warn(read_api).await?;
                let package_path =
                    package_path
                        .canonicalize()
                        .map_err(|e| SuiError::ModulePublishFailure {
                            error: format!("Failed to canonicalize package path: {}", e),
                        })?;
                let build_config = resolve_lock_file_path(build_config, Some(&package_path))?;
                let previous_id = if let Some(ref chain_id) = chain_id {
                    sui_package_management::set_package_id(
                        &package_path,
                        build_config.install_dir.clone(),
                        chain_id,
                        AccountAddress::ZERO,
                    )?
                } else {
                    None
                };
                let verify =
                    check_dep_verification_flags(skip_dependency_verification, verify_deps)?;

                let compile_result = compile_package(
                    read_api,
                    build_config.clone(),
                    &package_path,
                    with_unpublished_dependencies,
                    !verify,
                )
                .await;
                // Restore original ID, then check result.
                if let (Some(chain_id), Some(previous_id)) = (chain_id, previous_id) {
                    let _ = sui_package_management::set_package_id(
                        &package_path,
                        build_config.install_dir.clone(),
                        &chain_id,
                        previous_id,
                    )?;
                }
                let (dependencies, compiled_modules, _, _) = compile_result?;

                let tx_kind = client
                    .transaction_builder()
                    .publish_tx_kind(
                        sender,
                        compiled_modules,
                        dependencies.published.into_values().collect(),
                    )
                    .await?;
                let result = dry_run_or_execute_or_serialize(
                    sender, tx_kind, context, None, None, opts.gas, opts.rest,
                )
                .await?;

                if let SuiClientCommandResult::TransactionBlock(ref response) = result {
                    if let Err(e) = sui_package_management::update_lock_file(
                        context,
                        LockCommand::Publish,
                        build_config.install_dir,
                        build_config.lock_file,
                        response,
                    )
                    .await
                    {
                        eprintln!(
                            "{} {e}",
                            "Warning: Issue while updating `Move.lock` for published package."
                                .bold()
                                .yellow()
                        )
                    };
                };
                result
            }

            SuiClientCommands::VerifyBytecodeMeter {
                protocol_version,
                module_paths,
                package_path,
                build_config,
            } => {
                let client = context.get_client().await?;
                let read_api = client.read_api();
                let protocol_version =
                    protocol_version.map_or(ProtocolVersion::MAX, ProtocolVersion::new);
                let protocol_config =
                    ProtocolConfig::get_for_version(protocol_version, Chain::Unknown);

                let registry = &Registry::new();
                let bytecode_verifier_metrics = Arc::new(BytecodeVerifierMetrics::new(registry));

                let (pkg_name, modules) = match (module_paths, package_path) {
                    (paths, Some(_)) if !paths.is_empty() => {
                        bail!("Cannot specify both a module path and a package path")
                    }

                    (paths, None) if !paths.is_empty() => {
                        let mut modules = Vec::with_capacity(paths.len());
                        for path in paths {
                            let module_bytes =
                                fs::read(path).context("Failed to read module file")?;
                            let module = CompiledModule::deserialize_with_defaults(&module_bytes)
                                .context("Failed to deserialize module")?;
                            modules.push(module);
                        }
                        ("<unknown>".to_string(), modules)
                    }

                    (_, package_path) => {
                        let package_path = package_path.unwrap_or_else(|| PathBuf::from("."));
                        let package =
                            compile_package_simple(read_api, build_config, &package_path, None)
                                .await?;
                        let name = package
                            .package
                            .compiled_package_info
                            .package_name
                            .to_string();
                        (name, package.get_modules().cloned().collect())
                    }
                };

                let signing_limits = Some(VerifierSigningConfig::default().limits_for_signing());
                let mut verifier = sui_execution::verifier(
                    &protocol_config,
                    signing_limits,
                    &bytecode_verifier_metrics,
                );

                println!(
                    "Running bytecode verifier for {} module{}",
                    modules.len(),
                    if modules.len() != 1 { "s" } else { "" },
                );

                let mut meter = AccumulatingMeter::new();
                verifier.meter_compiled_modules(&protocol_config, &modules, &mut meter)?;

                let mut used_ticks = meter.accumulator(Scope::Package).clone();
                used_ticks.name = pkg_name;

                let meter_config = VerifierSigningConfig::default().meter_config_for_signing();

                let exceeded = matches!(
                    meter_config.max_per_pkg_meter_units,
                    Some(allowed_ticks) if allowed_ticks < used_ticks.max_ticks(Scope::Package)
                ) || matches!(
                    meter_config.max_per_mod_meter_units,
                    Some(allowed_ticks) if allowed_ticks < used_ticks.max_ticks(Scope::Module)
                ) || matches!(
                    meter_config.max_per_fun_meter_units,
                    Some(allowed_ticks) if allowed_ticks < used_ticks.max_ticks(Scope::Function)
                );

                SuiClientCommandResult::VerifyBytecodeMeter {
                    success: !exceeded,
                    max_package_ticks: meter_config.max_per_pkg_meter_units,
                    max_module_ticks: meter_config.max_per_mod_meter_units,
                    max_function_ticks: meter_config.max_per_fun_meter_units,
                    used_ticks,
                }
            }

            SuiClientCommands::Object { id, bcs } => {
                // Fetch the object ref
                let client = context.get_client().await?;
                if !bcs {
                    let object_read = client
                        .read_api()
                        .get_object_with_options(id, SuiObjectDataOptions::full_content())
                        .await?;
                    SuiClientCommandResult::Object(object_read)
                } else {
                    let raw_object_read = client
                        .read_api()
                        .get_object_with_options(id, SuiObjectDataOptions::bcs_lossless())
                        .await?;
                    SuiClientCommandResult::RawObject(raw_object_read)
                }
            }

            SuiClientCommands::TransactionBlock { digest } => {
                let client = context.get_client().await?;
                let tx_read = client
                    .read_api()
                    .get_transaction_with_options(
                        digest,
                        SuiTransactionBlockResponseOptions {
                            show_input: true,
                            show_raw_input: false,
                            show_effects: true,
                            show_events: true,
                            show_object_changes: true,
                            show_balance_changes: false,
                            show_raw_effects: false,
                        },
                    )
                    .await?;
                SuiClientCommandResult::TransactionBlock(tx_read)
            }

            SuiClientCommands::Call {
                package,
                module,
                function,
                type_args,
                gas_price,
                args,
                opts,
            } => {
                // Convert all numeric input to String, this will allow number input from the CLI
                // without failing SuiJSON's checks.
                let args = args
                    .into_iter()
                    .map(|value| SuiJsonValue::new(convert_number_to_string(value.to_json_value())))
                    .collect::<Result<_, _>>()?;

                let type_args = type_args
                    .into_iter()
                    .map(|arg| arg.into())
                    .collect::<Vec<_>>();

                let tx_kind = context
                    .get_client()
                    .await?
                    .transaction_builder()
                    .move_call_tx_kind(package, &module, &function, type_args, args)
                    .await?;

                let sender = context.try_get_object_owner(&opts.gas).await?;
                let sender = if let Some(sender) = sender {
                    sender
                } else {
                    context.active_address()?
                };

                dry_run_or_execute_or_serialize(
                    sender, tx_kind, context, None, gas_price, opts.gas, opts.rest,
                )
                .await?
            }

            SuiClientCommands::Transfer {
                to,
                object_id,
                opts,
            } => {
                let signer = context.get_object_owner(&object_id).await?;
                let to = get_identity_address(Some(to), context)?;
                let client = context.get_client().await?;
                let tx_kind = client
                    .transaction_builder()
                    .transfer_object_tx_kind(object_id, to)
                    .await?;
                dry_run_or_execute_or_serialize(
                    signer, tx_kind, context, None, None, opts.gas, opts.rest,
                )
                .await?
            }

            SuiClientCommands::TransferSui {
                to,
                sui_coin_object_id: object_id,
                amount,
                opts,
            } => {
                let signer = context.get_object_owner(&object_id).await?;
                let to = get_identity_address(Some(to), context)?;
                let client = context.get_client().await?;
                let tx_kind = client
                    .transaction_builder()
                    .transfer_sui_tx_kind(to, amount);
                dry_run_or_execute_or_serialize(
                    signer,
                    tx_kind,
                    context,
                    None,
                    None,
                    Some(object_id),
                    opts,
                )
                .await?
            }

            SuiClientCommands::Pay {
                input_coins,
                recipients,
                amounts,
                opts,
            } => {
                ensure!(
                    !input_coins.is_empty(),
                    "Pay transaction requires a non-empty list of input coins"
                );
                ensure!(
                    !recipients.is_empty(),
                    "Pay transaction requires a non-empty list of recipient addresses"
                );
                ensure!(
                    recipients.len() == amounts.len(),
                    format!(
                        "Found {:?} recipient addresses, but {:?} recipient amounts",
                        recipients.len(),
                        amounts.len()
                    ),
                );
                let recipients = recipients
                    .into_iter()
                    .map(|x| get_identity_address(Some(x), context))
                    .collect::<Result<Vec<SuiAddress>, anyhow::Error>>()
                    .map_err(|e| anyhow!("{e}"))?;
                let signer = context.get_object_owner(&input_coins[0]).await?;
                let client = context.get_client().await?;
                let tx_kind = client
                    .transaction_builder()
                    .pay_tx_kind(input_coins.clone(), recipients.clone(), amounts.clone())
                    .await?;

                if let Some(gas) = opts.gas {
                    if input_coins.contains(&gas) {
                        bail!("Gas coin is in input coins of Pay transaction, use PaySui transaction instead!");
                    }
                }

                dry_run_or_execute_or_serialize(
                    signer, tx_kind, context, None, None, opts.gas, opts.rest,
                )
                .await?
            }

            SuiClientCommands::PaySui {
                input_coins,
                recipients,
                amounts,
                opts,
            } => {
                ensure!(
                    !input_coins.is_empty(),
                    "PaySui transaction requires a non-empty list of input coins"
                );
                ensure!(
                    !recipients.is_empty(),
                    "PaySui transaction requires a non-empty list of recipient addresses"
                );
                ensure!(
                    recipients.len() == amounts.len(),
                    format!(
                        "Found {:?} recipient addresses, but {:?} recipient amounts",
                        recipients.len(),
                        amounts.len()
                    ),
                );
                let recipients = recipients
                    .into_iter()
                    .map(|x| get_identity_address(Some(x), context))
                    .collect::<Result<Vec<SuiAddress>, anyhow::Error>>()
                    .map_err(|e| anyhow!("{e}"))?;
                let signer = context.get_object_owner(&input_coins[0]).await?;
                let client = context.get_client().await?;
                let tx_kind = client
                    .transaction_builder()
                    .pay_sui_tx_kind(recipients, amounts)?;

                dry_run_or_execute_or_serialize(
                    signer,
                    tx_kind,
                    context,
                    Some(input_coins),
                    None,
                    None,
                    opts,
                )
                .await?
            }

            SuiClientCommands::PayAllSui {
                input_coins,
                recipient,
                opts,
            } => {
                ensure!(
                    !input_coins.is_empty(),
                    "PayAllSui transaction requires a non-empty list of input coins"
                );
                let recipient = get_identity_address(Some(recipient), context)?;
                let signer = context.get_object_owner(&input_coins[0]).await?;
                let client = context.get_client().await?;
                let tx_kind = client.transaction_builder().pay_all_sui_tx_kind(recipient);
                dry_run_or_execute_or_serialize(
                    signer,
                    tx_kind,
                    context,
                    Some(input_coins),
                    None,
                    None,
                    opts,
                )
                .await?
            }

            SuiClientCommands::Objects { address } => {
                let address = get_identity_address(address, context)?;
                let client = context.get_client().await?;
                let mut objects: Vec<SuiObjectResponse> = Vec::new();
                let mut cursor = None;
                loop {
                    let response = client
                        .read_api()
                        .get_owned_objects(
                            address,
                            Some(SuiObjectResponseQuery::new_with_options(
                                SuiObjectDataOptions::full_content(),
                            )),
                            cursor,
                            None,
                        )
                        .await?;
                    objects.extend(response.data);

                    if response.has_next_page {
                        cursor = response.next_cursor;
                    } else {
                        break;
                    }
                }
                SuiClientCommandResult::Objects(objects)
            }

            SuiClientCommands::NewAddress {
                key_scheme,
                alias,
                derivation_path,
                word_length,
            } => {
                let (address, phrase, scheme) = context.config.keystore.generate_and_add_new_key(
                    key_scheme,
                    alias.clone(),
                    derivation_path,
                    word_length,
                )?;

                let alias = match alias {
                    Some(x) => x,
                    None => context.config.keystore.get_alias_by_address(&address)?,
                };

                SuiClientCommandResult::NewAddress(NewAddressOutput {
                    alias,
                    address,
                    key_scheme: scheme,
                    recovery_phrase: phrase,
                })
            }
            SuiClientCommands::Gas { address } => {
                let address = get_identity_address(address, context)?;
                let coins = context
                    .gas_objects(address)
                    .await?
                    .iter()
                    // Ok to unwrap() since `get_gas_objects` guarantees gas
                    .map(|(_val, object)| GasCoin::try_from(object).unwrap())
                    .collect();
                SuiClientCommandResult::Gas(coins)
            }
            SuiClientCommands::Faucet { address, url } => {
                let address = get_identity_address(address, context)?;
                let url = if let Some(url) = url {
                    ensure!(
                        !url.starts_with("https://faucet.testnet.sui.io"),
                        "For testnet tokens, please use the Web UI: https://faucet.sui.io/?address={address}"
                    );
                    url
                } else {
                    let active_env = context.config.get_active_env();

                    if let Ok(env) = active_env {
                        let network = match env.rpc.as_str() {
                            SUI_DEVNET_URL => "https://faucet.devnet.sui.io/v1/gas",
                            SUI_TESTNET_URL => {
                                bail!("For testnet tokens, please use the Web UI: https://faucet.sui.io/?address={address}");
                            }
                            SUI_LOCAL_NETWORK_URL | SUI_LOCAL_NETWORK_URL_0 => "http://127.0.0.1:9123/gas",
                            _ => bail!("Cannot recognize the active network. Please provide the gas faucet full URL.")
                        };
                        network.to_string()
                    } else {
                        bail!("No URL for faucet was provided and there is no active network.")
                    }
                };
                request_tokens_from_faucet(address, url).await?;
                SuiClientCommandResult::NoOutput
            }
            SuiClientCommands::ChainIdentifier => {
                let ci = context
                    .get_client()
                    .await?
                    .read_api()
                    .get_chain_identifier()
                    .await?;
                SuiClientCommandResult::ChainIdentifier(ci)
            }
            SuiClientCommands::SplitCoin {
                coin_id,
                amounts,
                count,
                opts,
            } => {
                match (amounts.as_ref(), count) {
                    (None, None) => bail!("You must use one of amounts or count options."),
                    (Some(_), Some(_)) => bail!("Cannot specify both amounts and count."),
                    (None, Some(0)) => bail!("Coin split count must be greater than 0"),
                    _ => { /*no_op*/ }
                }
                let client = context.get_client().await?;
                let tx_kind = client
                    .transaction_builder()
                    .split_coin_tx_kind(coin_id, amounts, count)
                    .await?;
                let signer = context.get_object_owner(&coin_id).await?;
                dry_run_or_execute_or_serialize(
                    signer, tx_kind, context, None, None, opts.gas, opts.rest,
                )
                .await?
            }
            SuiClientCommands::MergeCoin {
                primary_coin,
                coin_to_merge,
                opts,
            } => {
                let client = context.get_client().await?;
                let signer = context.get_object_owner(&primary_coin).await?;
                let tx_kind = client
                    .transaction_builder()
                    .merge_coins_tx_kind(primary_coin, coin_to_merge)
                    .await?;

                dry_run_or_execute_or_serialize(
                    signer, tx_kind, context, None, None, opts.gas, opts.rest,
                )
                .await?
            }
            SuiClientCommands::Switch { address, env } => {
                let mut addr = None;

                if address.is_none() && env.is_none() {
                    return Err(anyhow!(
                        "No address, an alias, or env specified. Please specify one."
                    ));
                }

                if let Some(address) = address {
                    let address = get_identity_address(Some(address), context)?;
                    if !context.config.keystore.addresses().contains(&address) {
                        return Err(anyhow!("Address {} not managed by wallet", address));
                    }
                    context.config.active_address = Some(address);
                    addr = Some(address.to_string());
                }

                if let Some(ref env) = env {
                    Self::switch_env(&mut context.config, env)?;
                }
                context.config.save()?;
                SuiClientCommandResult::Switch(SwitchResponse { address: addr, env })
            }
            SuiClientCommands::ActiveAddress => {
                SuiClientCommandResult::ActiveAddress(context.active_address().ok())
            }

            SuiClientCommands::ExecuteSignedTx {
                tx_bytes,
                signatures,
            } => {
                let data = bcs::from_bytes(
                    &Base64::try_from(tx_bytes)
                    .map_err(|_| anyhow!("Invalid Base64 encoding"))?
                    .to_vec()
                    .map_err(|_| anyhow!("Invalid Base64 encoding"))?
                ).map_err(|_| anyhow!("Failed to parse tx bytes, check if it matches the output of sui client commands with --serialize-unsigned-transaction"))?;

                let mut sigs = Vec::new();
                for sig in signatures {
                    sigs.push(
                        GenericSignature::from_bytes(
                            &Base64::try_from(sig)
                                .map_err(|_| anyhow!("Invalid Base64 encoding"))?
                                .to_vec()
                                .map_err(|e| anyhow!(e))?,
                        )
                        .map_err(|_| anyhow!("Invalid generic signature"))?,
                    );
                }
                let transaction = Transaction::from_generic_sig_data(data, sigs);

                let response = context.execute_transaction_may_fail(transaction).await?;
                SuiClientCommandResult::TransactionBlock(response)
            }
            SuiClientCommands::ExecuteCombinedSignedTx { signed_tx_bytes } => {
                let data: SenderSignedData = bcs::from_bytes(
                    &Base64::try_from(signed_tx_bytes)
                        .map_err(|_| anyhow!("Invalid Base64 encoding"))?
                        .to_vec()
                        .map_err(|_| anyhow!("Invalid Base64 encoding"))?
                ).map_err(|_| anyhow!("Failed to parse SenderSignedData bytes, check if it matches the output of sui client commands with --serialize-signed-transaction"))?;
                let transaction = Envelope::<SenderSignedData, EmptySignInfo>::new(data);
                let response = context.execute_transaction_may_fail(transaction).await?;
                SuiClientCommandResult::TransactionBlock(response)
            }
            SuiClientCommands::NewEnv {
                alias,
                rpc,
                ws,
                basic_auth,
            } => {
                if context.config.envs.iter().any(|env| env.alias == alias) {
                    return Err(anyhow!(
                        "Environment config with name [{alias}] already exists."
                    ));
                }
                let env = SuiEnv {
                    alias,
                    rpc,
                    ws,
                    basic_auth,
                };

                // Check urls are valid and server is reachable
                env.create_rpc_client(None, None).await?;
                context.config.envs.push(env.clone());
                context.config.save()?;
                SuiClientCommandResult::NewEnv(env)
            }
            SuiClientCommands::ActiveEnv => {
                SuiClientCommandResult::ActiveEnv(context.config.active_env.clone())
            }
            SuiClientCommands::Envs => SuiClientCommandResult::Envs(
                context.config.envs.clone(),
                context.config.active_env.clone(),
            ),
            SuiClientCommands::VerifySource {
                package_path,
                mut build_config,
                verify_deps,
                skip_source,
                address_override,
            } => {
                let mode = match (!skip_source, verify_deps, address_override) {
                    (false, false, _) => {
                        bail!("Source skipped and not verifying deps: Nothing to verify.")
                    }

                    (false, true, _) => ValidationMode::deps(),
                    (true, false, None) => ValidationMode::root(),
                    (true, true, None) => ValidationMode::root_and_deps(),
                    (true, false, Some(at)) => ValidationMode::root_at(*at),
                    (true, true, Some(at)) => ValidationMode::root_and_deps_at(*at),
                };

                build_config.implicit_dependencies = implicit_deps(latest_system_packages());
                let build_config = resolve_lock_file_path(build_config, Some(&package_path))?;
                let chain_id = context
                    .get_client()
                    .await?
                    .read_api()
                    .get_chain_identifier()
                    .await?;
                let compiled_package = BuildConfig {
                    config: build_config,
                    run_bytecode_verifier: true,
                    print_diags_to_stderr: true,
                    chain_id: Some(chain_id),
                }
                .build(&package_path)?;

                let client = context.get_client().await?;
                BytecodeSourceVerifier::new(client.read_api())
                    .verify(&compiled_package, mode)
                    .await?;

                SuiClientCommandResult::VerifySource
            }
            SuiClientCommands::PTB(ptb) => {
                ptb.execute(context).await?;
                SuiClientCommandResult::NoOutput
            }
        };
        Ok(ret.prerender_clever_errors(context).await)
    }

    pub fn switch_env(config: &mut SuiClientConfig, env: &str) -> Result<(), anyhow::Error> {
        let env = Some(env.into());
        ensure!(config.get_env(&env).is_some(), "Environment config not found for [{env:?}], add new environment config using the `sui client new-env` command.");
        config.active_env = env;
        Ok(())
    }
}

/// Process the `--skip-dependency-verification` and `--verify-dependencies` flags for a publish or
/// upgrade command. Prints deprecation warnings as appropriate and returns true if the
/// dependencies should be verified
fn check_dep_verification_flags(
    skip_dependency_verification: bool,
    verify_dependencies: bool,
) -> anyhow::Result<bool> {
    match (skip_dependency_verification, verify_dependencies) {
        (true, true) => bail!(
            "[error]: --skip-dependency-verification and --verify-deps are mutually exclusive"
        ),

        (false, false) => {
            eprintln!("{}: Dependency sources are no longer verified automatically during publication and upgrade. \
                You can pass the `--verify-deps` option if you would like to verify them as part of publication or upgrade.",
                "[Note]".bold().yellow());
            Ok(verify_dependencies)
        }

        (true, false) => {
            eprintln!("{}: Dependency sources are no longer verified automatically during publication and upgrade, \
                so the `--skip-dependency-verification` flag is no longer necessary.",
                "[Warning]".bold().yellow());
            Ok(verify_dependencies)
        }

        (false, true) => Ok(verify_dependencies),
    }
}

async fn compile_package_simple(
    read_api: &ReadApi,
    mut build_config: MoveBuildConfig,
    package_path: &Path,
    chain_id: Option<String>,
) -> Result<CompiledPackage, anyhow::Error> {
    build_config.implicit_dependencies = implicit_deps(latest_system_packages());
    let config = BuildConfig {
        config: resolve_lock_file_path(build_config, Some(package_path))?,
        run_bytecode_verifier: false,
        print_diags_to_stderr: false,
        chain_id: chain_id.clone(),
    };
    let resolution_graph = config.resolution_graph(package_path, chain_id.clone())?;
<<<<<<< HEAD
=======
    let mut compiled_package =
        build_from_resolution_graph(resolution_graph, false, false, chain_id)?;
    pkg_tree_shake(read_api, false, &mut compiled_package).await?;
>>>>>>> 0f914b97

    Ok(build_from_resolution_graph(
        resolution_graph,
        false,
        false,
        chain_id,
    )?)
}

pub(crate) async fn upgrade_package(
    read_api: &ReadApi,
    build_config: MoveBuildConfig,
    package_path: &Path,
    upgrade_capability: ObjectID,
    with_unpublished_dependencies: bool,
    skip_dependency_verification: bool,
    env_alias: Option<String>,
) -> Result<
    (
        ObjectID,
        Vec<Vec<u8>>,
        PackageDependencies,
        [u8; 32],
        u8,
        CompiledPackage,
    ),
    anyhow::Error,
> {
    let (dependencies, compiled_modules, compiled_package, package_id) = compile_package(
        read_api,
        build_config,
        package_path,
        with_unpublished_dependencies,
        skip_dependency_verification,
    )
    .await?;
<<<<<<< HEAD
=======

    pkg_tree_shake(
        read_api,
        with_unpublished_dependencies,
        &mut compiled_package,
    )
    .await?;
>>>>>>> 0f914b97

    let package_id = package_id.map_err(|e| match e {
        PublishedAtError::NotPresent => {
            anyhow!("No 'published-at' field in Move.toml or 'published-id' in Move.lock for package to be upgraded.")
        }
        PublishedAtError::Invalid(v) => anyhow!(
            "Invalid 'published-at' field in Move.toml or 'published-id' in Move.lock of package to be upgraded. \
                         Expected an on-chain address, but found: {v:?}"
        ),
        PublishedAtError::Conflict {
            id_lock,
            id_manifest,
        } => {
            let env_alias = format!("(currently {})", env_alias.unwrap_or_default());
            anyhow!(
                "Conflicting published package address: `Move.toml` contains published-at address \
                 {id_manifest} but `Move.lock` file contains published-at address {id_lock}. \
                 You may want to:

                 - delete the published-at address in the `Move.toml` if the `Move.lock` address is correct; OR
                 - update the `Move.lock` address using the `sui manage-package` command to be the same as the `Move.toml`; OR
                 - check that your `sui active-env` {env_alias} corresponds to the chain on which the package is published (i.e., devnet, testnet, mainnet); OR
                 - contact the maintainer if this package is a dependency and request resolving the conflict."
            )
        }
    })?;

    let resp = read_api
        .get_object_with_options(
            upgrade_capability,
            SuiObjectDataOptions::default().with_bcs().with_owner(),
        )
        .await?;

    let Some(data) = resp.data else {
        return Err(anyhow!(
            "Could not find upgrade capability at {upgrade_capability}"
        ));
    };

    let upgrade_cap: UpgradeCap = data
        .bcs
        .ok_or_else(|| anyhow!("Fetch upgrade capability object but no data was returned"))?
        .try_as_move()
        .ok_or_else(|| anyhow!("Upgrade capability is not a Move Object"))?
        .deserialize()?;
    // We keep the existing policy -- no fancy policies or changing the upgrade
    // policy at the moment. To change the policy you can call a Move function in the
    // `package` module to change this policy.
    let upgrade_policy = upgrade_cap.policy;
    let package_digest = compiled_package.get_package_digest(with_unpublished_dependencies);

    Ok((
        package_id,
        compiled_modules,
        dependencies,
        package_digest,
        upgrade_policy,
        compiled_package,
    ))
}

pub(crate) async fn compile_package(
    read_api: &ReadApi,
    mut build_config: MoveBuildConfig,
    package_path: &Path,
    with_unpublished_dependencies: bool,
    skip_dependency_verification: bool,
<<<<<<< HEAD
) -> Result<
    (
        PackageDependencies,
        Vec<Vec<u8>>,
        CompiledPackage,
        Result<ObjectID, PublishedAtError>,
    ),
    anyhow::Error,
> {
=======
) -> Result<CompiledPackage, anyhow::Error> {
    let protocol_config = read_api.get_protocol_config(None).await?;

    build_config.implicit_dependencies =
        implicit_deps_for_protocol_version(protocol_config.protocol_version)?;
>>>>>>> 0f914b97
    let config = resolve_lock_file_path(build_config, Some(package_path))?;
    let run_bytecode_verifier = true;
    let print_diags_to_stderr = true;
    let chain_id = read_api.get_chain_identifier().await.ok();
    let config = BuildConfig {
        config,
        run_bytecode_verifier,
        print_diags_to_stderr,
        chain_id: chain_id.clone(),
    };
    let resolution_graph = config.resolution_graph(package_path, chain_id.clone())?;
    let (package_id, dependencies) = gather_published_ids(&resolution_graph, chain_id.clone());
    check_invalid_dependencies(&dependencies.invalid)?;
    if !with_unpublished_dependencies {
        check_unpublished_dependencies(&dependencies.unpublished)?;
    };
    let compiled_package = build_from_resolution_graph(
        resolution_graph,
        run_bytecode_verifier,
        print_diags_to_stderr,
        chain_id,
    )?;
<<<<<<< HEAD
=======

    pkg_tree_shake(
        read_api,
        with_unpublished_dependencies,
        &mut compiled_package,
    )
    .await?;

>>>>>>> 0f914b97
    let protocol_config = read_api.get_protocol_config(None).await?;

    // Check that the package's Move version is compatible with the chain's
    if let Some(Some(SuiProtocolConfigValue::U32(min_version))) = protocol_config
        .attributes
        .get("min_move_binary_format_version")
    {
        for module in compiled_package.get_modules_and_deps() {
            if module.version() < *min_version {
                return Err(SuiError::ModulePublishFailure {
                    error: format!(
                        "Module {} has a version {} that is \
                         lower than the minimum version {min_version} supported by the chain.",
                        module.self_id(),
                        module.version(),
                    ),
                }
                .into());
            }
        }
    }

    // Check that the package's Move version is compatible with the chain's
    if let Some(Some(SuiProtocolConfigValue::U32(max_version))) =
        protocol_config.attributes.get("move_binary_format_version")
    {
        for module in compiled_package.get_modules_and_deps() {
            if module.version() > *max_version {
                let help_msg = if module.version() == 7 {
                    "This is because you used enums in your Move package but tried to publish it to \
                    a chain that does not yet support enums in Move."
                } else {
                    ""
                };
                return Err(SuiError::ModulePublishFailure {
                    error: format!(
                        "Module {} has a version {} that is \
                         higher than the maximum version {max_version} supported by the chain.{help_msg}",
                        module.self_id(),
                        module.version(),
                    ),
                }
                .into());
            }
        }
    }

    if !compiled_package.is_system_package() {
        if let Some(already_published) = compiled_package.published_root_module() {
            return Err(SuiError::ModulePublishFailure {
                error: format!(
                    "Modules must all have 0x0 as their addresses. \
                     Violated by module {:?}",
                    already_published.self_id(),
                ),
            }
            .into());
        }
    }
    if with_unpublished_dependencies {
        compiled_package.verify_unpublished_dependencies(&dependencies.unpublished)?;
    }
    let compiled_modules = compiled_package.get_package_bytes(with_unpublished_dependencies);
    if !skip_dependency_verification {
        let verifier = BytecodeSourceVerifier::new(read_api);
        if let Err(e) = verifier
            .verify(&compiled_package, ValidationMode::deps())
            .await
        {
            return Err(SuiError::ModulePublishFailure {
                error: format!(
                    "[warning] {e}\n\
                     \n\
                     This may indicate that the on-chain version(s) of your package's dependencies \
                     may behave differently than the source version(s) your package was built \
                     against.\n\
                     \n\
                     Fix this by rebuilding your packages with source versions matching on-chain \
                     versions of dependencies, or ignore this warning by re-running with the \
                     --skip-dependency-verification flag."
                ),
            }
            .into());
        } else {
            eprintln!(
                "{}",
                "Successfully verified dependencies on-chain against source."
                    .bold()
                    .green(),
            );
        }
    } else {
        eprintln!("{}", "Skipping dependency verification".bold().yellow());
    }

    compiled_package
        .package
        .compiled_package_info
        .build_flags
        .update_lock_file_toolchain_version(package_path, env!("CARGO_PKG_VERSION").into())
        .map_err(|e| SuiError::ModuleBuildFailure {
            error: format!("Failed to update Move.lock toolchain version: {e}"),
        })?;

    Ok((dependencies, compiled_modules, compiled_package, package_id))
}

/// Return the correct implicit dependencies for the [version], producing a warning or error if the
/// protocol version is unknown or old
fn implicit_deps_for_protocol_version(version: ProtocolVersion) -> anyhow::Result<Dependencies> {
    if version > ProtocolVersion::MAX + 2 {
        eprintln!(
            "[{}]: The network is using protocol version {:?}, but this binary only recognizes protocol version {:?}; \
            the system packages used for compilation (e.g. MoveStdlib) may be out of date. If you have errors related to \
            system packages, you may need to update your CLI.",
            "warning".bold().yellow(),
            ProtocolVersion::MAX,
            version
        )
    }

    Ok(implicit_deps(system_packages_for_protocol(version)?.0))
}

impl Display for SuiClientCommandResult {
    fn fmt(&self, f: &mut Formatter<'_>) -> std::fmt::Result {
        let mut writer = String::new();
        match self {
            SuiClientCommandResult::Addresses(addresses) => {
                let mut builder = TableBuilder::default();
                builder.set_header(vec!["alias", "address", "active address"]);
                for (alias, address) in &addresses.addresses {
                    let active_address = if address == &addresses.active_address {
                        "*".to_string()
                    } else {
                        "".to_string()
                    };
                    builder.push_record([alias.to_string(), address.to_string(), active_address]);
                }
                let mut table = builder.build();
                let style = TableStyle::rounded();
                table.with(style);
                write!(f, "{}", table)?
            }
            SuiClientCommandResult::Balance(coins, with_coins) => {
                if coins.is_empty() {
                    return write!(f, "No coins found for this address.");
                }
                let mut builder = TableBuilder::default();
                pretty_print_balance(coins, &mut builder, *with_coins);
                let mut table = builder.build();
                table.with(TablePanel::header("Balance of coins owned by this address"));
                table.with(TableStyle::rounded().horizontals([HorizontalLine::new(
                    1,
                    TableStyle::modern().get_horizontal(),
                )]));
                table.with(tabled::settings::style::BorderSpanCorrection);
                write!(f, "{}", table)?;
            }
            SuiClientCommandResult::DynamicFieldQuery(df_refs) => {
                let df_refs = DynamicFieldOutput {
                    has_next_page: df_refs.has_next_page,
                    next_cursor: df_refs.next_cursor,
                    data: df_refs.data.clone(),
                };

                let json_obj = json!(df_refs);
                let mut table = json_to_table(&json_obj);
                let style = TableStyle::rounded().horizontals([]);
                table.with(style);
                write!(f, "{}", table)?
            }
            SuiClientCommandResult::Gas(gas_coins) => {
                let gas_coins = gas_coins
                    .iter()
                    .map(GasCoinOutput::from)
                    .collect::<Vec<_>>();
                if gas_coins.is_empty() {
                    write!(f, "No gas coins are owned by this address")?;
                    return Ok(());
                }

                let mut builder = TableBuilder::default();
                builder.set_header(vec!["gasCoinId", "mistBalance (MIST)", "suiBalance (SUI)"]);
                for coin in &gas_coins {
                    builder.push_record(vec![
                        coin.gas_coin_id.to_string(),
                        coin.mist_balance.to_string(),
                        coin.sui_balance.to_string(),
                    ]);
                }
                let mut table = builder.build();
                table.with(TableStyle::rounded());
                if gas_coins.len() > 10 {
                    table.with(TablePanel::header(format!(
                        "Showing {} gas coins and their balances.",
                        gas_coins.len()
                    )));
                    table.with(TablePanel::footer(format!(
                        "Showing {} gas coins and their balances.",
                        gas_coins.len()
                    )));
                    table.with(TableStyle::rounded().horizontals([
                        HorizontalLine::new(1, TableStyle::modern().get_horizontal()),
                        HorizontalLine::new(2, TableStyle::modern().get_horizontal()),
                        HorizontalLine::new(
                            gas_coins.len() + 2,
                            TableStyle::modern().get_horizontal(),
                        ),
                    ]));
                    table.with(tabled::settings::style::BorderSpanCorrection);
                }
                write!(f, "{}", table)?;
            }
            SuiClientCommandResult::NewAddress(new_address) => {
                let mut builder = TableBuilder::default();
                builder.push_record(vec!["alias", new_address.alias.as_str()]);
                builder.push_record(vec!["address", new_address.address.to_string().as_str()]);
                builder.push_record(vec![
                    "keyScheme",
                    new_address.key_scheme.to_string().as_str(),
                ]);
                builder.push_record(vec![
                    "recoveryPhrase",
                    new_address.recovery_phrase.to_string().as_str(),
                ]);

                let mut table = builder.build();
                table.with(TableStyle::rounded());
                table.with(TablePanel::header(
                    "Created new keypair and saved it to keystore.",
                ));

                table.with(
                    TableModify::new(TableCell::new(0, 0))
                        .with(TableBorder::default().corner_bottom_right('┬')),
                );
                table.with(
                    TableModify::new(TableCell::new(0, 0))
                        .with(TableBorder::default().corner_top_right('─')),
                );

                write!(f, "{}", table)?
            }
            SuiClientCommandResult::Object(object_read) => match object_read.object() {
                Ok(obj) => {
                    let object = ObjectOutput::from(obj);
                    let json_obj = json!(&object);
                    let mut table = json_to_table(&json_obj);
                    table.with(TableStyle::rounded().horizontals([]));
                    writeln!(f, "{}", table)?
                }
                Err(e) => writeln!(f, "Internal error, cannot read the object: {e}")?,
            },
            SuiClientCommandResult::Objects(object_refs) => {
                if object_refs.is_empty() {
                    writeln!(f, "This address has no owned objects.")?
                } else {
                    let objects = ObjectsOutput::from_vec(object_refs.to_vec());
                    match objects {
                        Ok(objs) => {
                            let json_obj = json!(objs);
                            let mut table = json_to_table(&json_obj);
                            table.with(TableStyle::rounded().horizontals([]));
                            writeln!(f, "{}", table)?
                        }
                        Err(e) => write!(f, "Internal error: {e}")?,
                    }
                }
            }
            SuiClientCommandResult::TransactionBlock(response) => {
                write!(writer, "{}", response)?;
            }
            SuiClientCommandResult::RawObject(raw_object_read) => {
                let raw_object = match raw_object_read.object() {
                    Ok(v) => match &v.bcs {
                        Some(SuiRawData::MoveObject(o)) => {
                            format!("{:?}\nNumber of bytes: {}", o.bcs_bytes, o.bcs_bytes.len())
                        }
                        Some(SuiRawData::Package(p)) => {
                            let mut temp = String::new();
                            let mut bcs_bytes = 0usize;
                            for m in &p.module_map {
                                temp.push_str(&format!("{:?}\n", m));
                                bcs_bytes += m.1.len()
                            }
                            format!("{}Number of bytes: {}", temp, bcs_bytes)
                        }
                        None => "Bcs field is None".to_string().red().to_string(),
                    },
                    Err(err) => format!("{err}").red().to_string(),
                };
                writeln!(writer, "{}", raw_object)?;
            }
            SuiClientCommandResult::SerializedUnsignedTransaction(tx_data) => {
                writeln!(
                    writer,
                    "{}",
                    fastcrypto::encoding::Base64::encode(bcs::to_bytes(tx_data).unwrap())
                )?;
            }
            SuiClientCommandResult::SerializedSignedTransaction(sender_signed_tx) => {
                writeln!(
                    writer,
                    "{}",
                    fastcrypto::encoding::Base64::encode(bcs::to_bytes(sender_signed_tx).unwrap())
                )?;
            }
            SuiClientCommandResult::SyncClientState => {
                writeln!(writer, "Client state sync complete.")?;
            }
            SuiClientCommandResult::ChainIdentifier(ci) => {
                writeln!(writer, "{}", ci)?;
            }
            SuiClientCommandResult::Switch(response) => {
                write!(writer, "{}", response)?;
            }
            SuiClientCommandResult::ActiveAddress(response) => {
                match response {
                    Some(r) => write!(writer, "{}", r)?,
                    None => write!(writer, "None")?,
                };
            }
            SuiClientCommandResult::ActiveEnv(env) => {
                write!(writer, "{}", env.as_deref().unwrap_or("None"))?;
            }
            SuiClientCommandResult::NewEnv(env) => {
                writeln!(writer, "Added new Sui env [{}] to config.", env.alias)?;
            }
            SuiClientCommandResult::Envs(envs, active) => {
                let mut builder = TableBuilder::default();
                builder.set_header(["alias", "url", "active"]);
                for env in envs {
                    builder.push_record(vec![env.alias.clone(), env.rpc.clone(), {
                        if Some(env.alias.as_str()) == active.as_deref() {
                            "*".to_string()
                        } else {
                            "".to_string()
                        }
                    }]);
                }
                let mut table = builder.build();
                table.with(TableStyle::rounded());
                write!(f, "{}", table)?
            }
            SuiClientCommandResult::VerifySource => {
                writeln!(writer, "Source verification succeeded!")?;
            }
            SuiClientCommandResult::VerifyBytecodeMeter {
                success,
                max_package_ticks,
                max_module_ticks,
                max_function_ticks,
                used_ticks,
            } => {
                let mut builder = TableBuilder::default();

                /// Convert ticks to string, using commas as thousands separators
                fn format_ticks(ticks: u128) -> String {
                    let ticks = ticks.to_string();
                    let mut formatted = String::with_capacity(ticks.len() + ticks.len() / 3);
                    for (i, c) in ticks.chars().rev().enumerate() {
                        if i != 0 && (i % 3 == 0) {
                            formatted.push(',');
                        }
                        formatted.push(c);
                    }
                    formatted.chars().rev().collect()
                }

                // Build up the limits table
                builder.push_record(vec!["Limits"]);
                builder.push_record(vec![
                    "packages".to_string(),
                    max_package_ticks.map_or_else(|| "None".to_string(), format_ticks),
                ]);
                builder.push_record(vec![
                    "  modules".to_string(),
                    max_module_ticks.map_or_else(|| "None".to_string(), format_ticks),
                ]);
                builder.push_record(vec![
                    "    functions".to_string(),
                    max_function_ticks.map_or_else(|| "None".to_string(), format_ticks),
                ]);

                // Build up usage table
                builder.push_record(vec!["Ticks Used"]);
                let mut stack = vec![used_ticks];
                while let Some(usage) = stack.pop() {
                    let indent = match usage.scope {
                        Scope::Transaction => 0,
                        Scope::Package => 0,
                        Scope::Module => 2,
                        Scope::Function => 4,
                    };

                    builder.push_record(vec![
                        format!("{:indent$}{}", "", usage.name),
                        format_ticks(usage.ticks),
                    ]);

                    stack.extend(usage.children.iter().rev())
                }

                let mut table = builder.build();

                let message = if *success {
                    "Package will pass metering check!"
                } else {
                    "Package will NOT pass metering check!"
                };

                // Add overall header and footer message;
                table.with(TablePanel::header(message));
                table.with(TablePanel::footer(message));

                // Set-up spans for headers
                table.with(TableModify::new(TableRows::new(0..2)).with(TableSpan::column(2)));
                table.with(TableModify::new(TableRows::single(5)).with(TableSpan::column(2)));

                // Styling
                table.with(TableStyle::rounded());
                table.with(TableModify::new(TableCols::new(1..)).with(TableAlignment::right()));

                // Separators before and after headers/footers
                let hl = TableStyle::modern().get_horizontal();
                let last = table.count_rows() - 1;
                table.with(HorizontalLine::new(2, hl));
                table.with(HorizontalLine::new(5, hl));
                table.with(HorizontalLine::new(6, hl));
                table.with(HorizontalLine::new(last, hl));

                table.with(tabled::settings::style::BorderSpanCorrection);

                writeln!(f, "{}", table)?;
            }
            SuiClientCommandResult::NoOutput => {}
            SuiClientCommandResult::DryRun(response) => {
                writeln!(f, "{}", Pretty(response))?;
            }
            SuiClientCommandResult::DevInspect(response) => {
                writeln!(f, "{}", Pretty(response))?;
            }
        }
        write!(f, "{}", writer.trim_end_matches('\n'))
    }
}

fn convert_number_to_string(value: Value) -> Value {
    match value {
        Value::Number(n) => Value::String(n.to_string()),
        Value::Array(a) => Value::Array(a.into_iter().map(convert_number_to_string).collect()),
        Value::Object(o) => Value::Object(
            o.into_iter()
                .map(|(k, v)| (k, convert_number_to_string(v)))
                .collect(),
        ),
        _ => value,
    }
}

impl Debug for SuiClientCommandResult {
    fn fmt(&self, f: &mut Formatter<'_>) -> std::fmt::Result {
        let s = unwrap_err_to_string(|| match self {
            SuiClientCommandResult::Gas(gas_coins) => {
                let gas_coins = gas_coins
                    .iter()
                    .map(GasCoinOutput::from)
                    .collect::<Vec<_>>();
                Ok(serde_json::to_string_pretty(&gas_coins)?)
            }
            SuiClientCommandResult::Object(object_read) => {
                let object = object_read.object()?;
                Ok(serde_json::to_string_pretty(&object)?)
            }
            SuiClientCommandResult::RawObject(raw_object_read) => {
                let raw_object = raw_object_read.object()?;
                Ok(serde_json::to_string_pretty(&raw_object)?)
            }
            _ => Ok(serde_json::to_string_pretty(self)?),
        });
        write!(f, "{}", s)
    }
}

fn unwrap_err_to_string<T: Display, F: FnOnce() -> Result<T, anyhow::Error>>(func: F) -> String {
    match func() {
        Ok(s) => format!("{s}"),
        Err(err) => format!("{err}").red().to_string(),
    }
}

impl SuiClientCommandResult {
    pub fn objects_response(&self) -> Option<Vec<SuiObjectResponse>> {
        use SuiClientCommandResult::*;
        match self {
            Object(o) | RawObject(o) => Some(vec![o.clone()]),
            Objects(o) => Some(o.clone()),
            _ => None,
        }
    }

    pub fn print(&self, pretty: bool) {
        let line = if pretty {
            format!("{self}")
        } else {
            format!("{:?}", self)
        };
        // Log line by line
        for line in line.lines() {
            // Logs write to a file on the side.  Print to stdout and also log to file, for tests to pass.
            println!("{line}");
            info!("{line}")
        }
    }

    pub fn tx_block_response(&self) -> Option<&SuiTransactionBlockResponse> {
        use SuiClientCommandResult::*;
        match self {
            TransactionBlock(b) => Some(b),
            _ => None,
        }
    }

    pub async fn prerender_clever_errors(mut self, context: &mut WalletContext) -> Self {
        match &mut self {
            SuiClientCommandResult::DryRun(DryRunTransactionBlockResponse { effects, .. })
            | SuiClientCommandResult::TransactionBlock(SuiTransactionBlockResponse {
                effects: Some(effects),
                ..
            }) => {
                let client = context.get_client().await.expect("Cannot connect to RPC");
                prerender_clever_errors(effects, client.read_api()).await
            }

            SuiClientCommandResult::TransactionBlock(SuiTransactionBlockResponse {
                effects: None,
                ..
            }) => (),
            SuiClientCommandResult::ActiveAddress(_)
            | SuiClientCommandResult::ActiveEnv(_)
            | SuiClientCommandResult::Addresses(_)
            | SuiClientCommandResult::Balance(_, _)
            | SuiClientCommandResult::ChainIdentifier(_)
            | SuiClientCommandResult::DynamicFieldQuery(_)
            | SuiClientCommandResult::DevInspect(_)
            | SuiClientCommandResult::Envs(_, _)
            | SuiClientCommandResult::Gas(_)
            | SuiClientCommandResult::NewAddress(_)
            | SuiClientCommandResult::NewEnv(_)
            | SuiClientCommandResult::NoOutput
            | SuiClientCommandResult::Object(_)
            | SuiClientCommandResult::Objects(_)
            | SuiClientCommandResult::RawObject(_)
            | SuiClientCommandResult::SerializedSignedTransaction(_)
            | SuiClientCommandResult::SerializedUnsignedTransaction(_)
            | SuiClientCommandResult::Switch(_)
            | SuiClientCommandResult::SyncClientState
            | SuiClientCommandResult::VerifyBytecodeMeter { .. }
            | SuiClientCommandResult::VerifySource => (),
        }
        self
    }
}

#[derive(Serialize)]
#[serde(rename_all = "camelCase")]
pub struct AddressesOutput {
    pub active_address: SuiAddress,
    pub addresses: Vec<(String, SuiAddress)>,
}

#[derive(Serialize)]
#[serde(rename_all = "camelCase")]
pub struct DynamicFieldOutput {
    pub has_next_page: bool,
    pub next_cursor: Option<ObjectID>,
    pub data: Vec<DynamicFieldInfo>,
}

#[derive(Serialize)]
#[serde(rename_all = "camelCase")]
pub struct NewAddressOutput {
    pub alias: String,
    pub address: SuiAddress,
    pub key_scheme: SignatureScheme,
    pub recovery_phrase: String,
}

#[derive(Serialize)]
#[serde(rename_all = "camelCase")]
pub struct ObjectOutput {
    pub object_id: ObjectID,
    pub version: SequenceNumber,
    pub digest: String,
    pub obj_type: String,
    #[serde(skip_serializing_if = "Option::is_none")]
    pub owner: Option<Owner>,
    #[serde(skip_serializing_if = "Option::is_none")]
    pub prev_tx: Option<TransactionDigest>,
    #[serde(skip_serializing_if = "Option::is_none")]
    pub storage_rebate: Option<u64>,
    #[serde(skip_serializing_if = "Option::is_none")]
    pub content: Option<SuiParsedData>,
}

impl From<&SuiObjectData> for ObjectOutput {
    fn from(obj: &SuiObjectData) -> Self {
        let obj_type = match obj.type_.as_ref() {
            Some(x) => x.to_string(),
            None => "unknown".to_string(),
        };
        Self {
            object_id: obj.object_id,
            version: obj.version,
            digest: obj.digest.to_string(),
            obj_type,
            owner: obj.owner.clone(),
            prev_tx: obj.previous_transaction,
            storage_rebate: obj.storage_rebate,
            content: obj.content.clone(),
        }
    }
}

#[derive(Serialize)]
#[serde(rename_all = "camelCase")]
pub struct GasCoinOutput {
    pub gas_coin_id: ObjectID,
    pub mist_balance: u64,
    pub sui_balance: String,
}

impl From<&GasCoin> for GasCoinOutput {
    fn from(gas_coin: &GasCoin) -> Self {
        Self {
            gas_coin_id: *gas_coin.id(),
            mist_balance: gas_coin.value(),
            sui_balance: format_balance(gas_coin.value() as u128, 9, 2, None),
        }
    }
}

#[derive(Serialize)]
#[serde(rename_all = "camelCase")]
pub struct ObjectsOutput {
    pub object_id: ObjectID,
    pub version: SequenceNumber,
    pub digest: String,
    pub object_type: String,
}

impl ObjectsOutput {
    fn from(obj: SuiObjectResponse) -> Result<Self, anyhow::Error> {
        let obj = obj.into_object()?;
        // this replicates the object type display as in the sui explorer
        let object_type = match obj.type_ {
            Some(sui_types::base_types::ObjectType::Struct(x)) => {
                let address = x.address().to_string();
                // check if the address has length of 64 characters
                // otherwise, keep it as it is
                let address = if address.len() == 64 {
                    format!("0x{}..{}", &address[..4], &address[address.len() - 4..])
                } else {
                    address
                };
                format!("{}::{}::{}", address, x.module(), x.name(),)
            }
            Some(sui_types::base_types::ObjectType::Package) => "Package".to_string(),
            None => "unknown".to_string(),
        };
        Ok(Self {
            object_id: obj.object_id,
            version: obj.version,
            digest: Base64::encode(obj.digest),
            object_type,
        })
    }
    fn from_vec(objs: Vec<SuiObjectResponse>) -> Result<Vec<Self>, anyhow::Error> {
        objs.into_iter()
            .map(ObjectsOutput::from)
            .collect::<Result<Vec<_>, _>>()
    }
}

#[derive(Serialize)]
#[serde(untagged)]
pub enum SuiClientCommandResult {
    ActiveAddress(Option<SuiAddress>),
    ActiveEnv(Option<String>),
    Addresses(AddressesOutput),
    Balance(Vec<(Option<SuiCoinMetadata>, Vec<Coin>)>, bool),
    ChainIdentifier(String),
    DynamicFieldQuery(DynamicFieldPage),
    DryRun(DryRunTransactionBlockResponse),
    DevInspect(DevInspectResults),
    Envs(Vec<SuiEnv>, Option<String>),
    Gas(Vec<GasCoin>),
    NewAddress(NewAddressOutput),
    NewEnv(SuiEnv),
    NoOutput,
    Object(SuiObjectResponse),
    Objects(Vec<SuiObjectResponse>),
    RawObject(SuiObjectResponse),
    SerializedSignedTransaction(SenderSignedData),
    SerializedUnsignedTransaction(TransactionData),
    Switch(SwitchResponse),
    SyncClientState,
    TransactionBlock(SuiTransactionBlockResponse),
    VerifyBytecodeMeter {
        success: bool,
        max_package_ticks: Option<u128>,
        max_module_ticks: Option<u128>,
        max_function_ticks: Option<u128>,
        used_ticks: Accumulator,
    },
    VerifySource,
}

#[derive(Serialize, Clone)]
pub struct SwitchResponse {
    /// Active address
    pub address: Option<String>,
    pub env: Option<String>,
}

impl Display for SwitchResponse {
    fn fmt(&self, f: &mut Formatter<'_>) -> std::fmt::Result {
        let mut writer = String::new();

        if let Some(addr) = &self.address {
            writeln!(writer, "Active address switched to {addr}")?;
        }
        if let Some(env) = &self.env {
            writeln!(writer, "Active environment switched to [{env}]")?;
        }
        write!(f, "{}", writer)
    }
}

/// Request tokens from the Faucet for the given address
pub async fn request_tokens_from_faucet(
    address: SuiAddress,
    url: String,
) -> Result<(), anyhow::Error> {
    let address_str = address.to_string();
    let json_body = json![{
        "FixedAmountRequest": {
            "recipient": &address_str
        }
    }];

    // make the request to the faucet JSON RPC API for coin
    let client = reqwest::Client::new();
    let resp = client
        .post(&url)
        .header(http::header::CONTENT_TYPE, "application/json")
        .header(http::header::USER_AGENT, USER_AGENT)
        .json(&json_body)
        .send()
        .await?;

    match resp.status() {
        StatusCode::ACCEPTED | StatusCode::CREATED => {
            let faucet_resp: FaucetResponse = resp.json().await?;

            if let Some(err) = faucet_resp.error {
                bail!("Faucet request was unsuccessful: {err}")
            } else {
                println!("Request successful. It can take up to 1 minute to get the coin. Run sui client gas to check your gas coins.");
            }
        }
        StatusCode::BAD_REQUEST => {
            let faucet_resp: FaucetResponse = resp.json().await?;
            if let Some(err) = faucet_resp.error {
                bail!("Faucet request was unsuccessful. {err}");
            }
        }
        StatusCode::TOO_MANY_REQUESTS => {
            bail!("Faucet service received too many requests from this IP address. Please try again after 60 minutes.");
        }
        StatusCode::SERVICE_UNAVAILABLE => {
            bail!("Faucet service is currently overloaded or unavailable. Please try again later.");
        }
        status_code => {
            bail!("Faucet request was unsuccessful: {status_code}");
        }
    }
    Ok(())
}

fn pretty_print_balance(
    coins_by_type: &Vec<(Option<SuiCoinMetadata>, Vec<Coin>)>,
    builder: &mut TableBuilder,
    with_coins: bool,
) {
    let format_decmials = 2;
    let mut table_builder = TableBuilder::default();
    if !with_coins {
        table_builder.set_header(vec!["coin", "balance (raw)", "balance", ""]);
    }
    for (metadata, coins) in coins_by_type {
        let (name, symbol, coin_decimals) = if let Some(metadata) = metadata {
            (
                metadata.name.as_str(),
                metadata.symbol.as_str(),
                metadata.decimals,
            )
        } else {
            ("unknown", "unknown_symbol", 9)
        };

        let balance = coins.iter().map(|x| x.balance as u128).sum::<u128>();
        let mut inner_table = TableBuilder::default();
        inner_table.set_header(vec!["coinId", "balance (raw)", "balance", ""]);

        if with_coins {
            let coin_numbers = if coins.len() != 1 { "coins" } else { "coin" };
            let balance_formatted = format!(
                "({} {})",
                format_balance(balance, coin_decimals, format_decmials, Some(symbol)),
                symbol
            );
            let summary = format!(
                "{}: {} {coin_numbers}, Balance: {} {}",
                name,
                coins.len(),
                balance,
                balance_formatted
            );
            for c in coins {
                inner_table.push_record(vec![
                    c.coin_object_id.to_string().as_str(),
                    c.balance.to_string().as_str(),
                    format_balance(
                        c.balance as u128,
                        coin_decimals,
                        format_decmials,
                        Some(symbol),
                    )
                    .as_str(),
                ]);
            }
            let mut table = inner_table.build();
            table.with(TablePanel::header(summary));
            table.with(
                TableStyle::rounded()
                    .horizontals([
                        HorizontalLine::new(1, TableStyle::modern().get_horizontal()),
                        HorizontalLine::new(2, TableStyle::modern().get_horizontal()),
                    ])
                    .remove_vertical(),
            );
            table.with(tabled::settings::style::BorderSpanCorrection);
            builder.push_record(vec![table.to_string()]);
        } else {
            table_builder.push_record(vec![
                name,
                balance.to_string().as_str(),
                format_balance(balance, coin_decimals, format_decmials, Some(symbol)).as_str(),
            ]);
        }
    }

    let mut table = table_builder.build();
    table.with(
        TableStyle::rounded()
            .horizontals([HorizontalLine::new(
                1,
                TableStyle::modern().get_horizontal(),
            )])
            .remove_vertical(),
    );
    table.with(tabled::settings::style::BorderSpanCorrection);
    builder.push_record(vec![table.to_string()]);
}

fn divide(value: u128, divisor: u128) -> (u128, u128) {
    let integer_part = value / divisor;
    let fractional_part = value % divisor;
    (integer_part, fractional_part)
}

fn format_balance(
    value: u128,
    coin_decimals: u8,
    format_decimals: usize,
    symbol: Option<&str>,
) -> String {
    let mut suffix = if let Some(symbol) = symbol {
        format!(" {symbol}")
    } else {
        "".to_string()
    };

    let mut coin_decimals = coin_decimals as u32;
    let billions = 10u128.pow(coin_decimals + 9);
    let millions = 10u128.pow(coin_decimals + 6);
    let thousands = 10u128.pow(coin_decimals + 3);
    let units = 10u128.pow(coin_decimals);

    let (whole, fractional) = if value > billions {
        coin_decimals += 9;
        suffix = format!("B{suffix}");
        divide(value, billions)
    } else if value > millions {
        coin_decimals += 6;
        suffix = format!("M{suffix}");
        divide(value, millions)
    } else if value > thousands {
        coin_decimals += 3;
        suffix = format!("K{suffix}");
        divide(value, thousands)
    } else {
        divide(value, units)
    };

    let mut fractional = format!("{fractional:0width$}", width = coin_decimals as usize);
    fractional.truncate(format_decimals);

    format!("{whole}.{fractional}{suffix}")
}

/// Helper function to reduce code duplication for executing dry run
pub async fn execute_dry_run(
    context: &mut WalletContext,
    signer: SuiAddress,
    kind: TransactionKind,
    gas_budget: Option<u64>,
    gas_price: u64,
    gas_payment: Option<Vec<ObjectID>>,
    sponsor: Option<SuiAddress>,
) -> Result<SuiClientCommandResult, anyhow::Error> {
    let client = context.get_client().await?;
    let gas_budget = match gas_budget {
        Some(gas_budget) => gas_budget,
        None => max_gas_budget(&client).await?,
    };
    let dry_run_tx_data = client
        .transaction_builder()
        .tx_data_for_dry_run(signer, kind, gas_budget, gas_price, gas_payment, sponsor)
        .await;
    debug!("Executing dry run");
    let response = client
        .read_api()
        .dry_run_transaction_block(dry_run_tx_data)
        .await
        .map_err(|e| anyhow!("Dry run failed: {e}"))?;
    debug!("Finished executing dry run");
    let resp = SuiClientCommandResult::DryRun(response)
        .prerender_clever_errors(context)
        .await;
    Ok(resp)
}

/// Call a dry run with the transaction data to estimate the gas budget.
/// The estimated gas budget is computed as following:
/// * the maximum between A and B, where:
///
/// A = computation cost + GAS_SAFE_OVERHEAD * reference gas price
/// B = computation cost + storage cost - storage rebate + GAS_SAFE_OVERHEAD * reference gas price
/// overhead
///
/// This gas estimate is computed exactly as in the TypeScript SDK
/// <https://github.com/MystenLabs/sui/blob/3c4369270605f78a243842098b7029daf8d883d9/sdk/typescript/src/transactions/TransactionBlock.ts#L845-L858>
pub async fn estimate_gas_budget(
    context: &mut WalletContext,
    signer: SuiAddress,
    kind: TransactionKind,
    gas_price: u64,
    gas_payment: Option<Vec<ObjectID>>,
    sponsor: Option<SuiAddress>,
) -> Result<u64, anyhow::Error> {
    let client = context.get_client().await?;
    let dry_run =
        execute_dry_run(context, signer, kind, None, gas_price, gas_payment, sponsor).await;
    if let Ok(SuiClientCommandResult::DryRun(dry_run)) = dry_run {
        let rgp = client.read_api().get_reference_gas_price().await?;
        Ok(estimate_gas_budget_from_gas_cost(
            dry_run.effects.gas_cost_summary(),
            rgp,
        ))
    } else {
        bail!(
            "Could not determine the gas budget. Error: {}",
            dry_run.unwrap_err()
        )
    }
}

pub fn estimate_gas_budget_from_gas_cost(
    gas_cost_summary: &GasCostSummary,
    reference_gas_price: u64,
) -> u64 {
    let safe_overhead = GAS_SAFE_OVERHEAD * reference_gas_price;
    let computation_cost_with_overhead = gas_cost_summary.computation_cost + safe_overhead;

    let gas_usage = gas_cost_summary.net_gas_usage() + safe_overhead as i64;
    computation_cost_with_overhead.max(if gas_usage < 0 { 0 } else { gas_usage as u64 })
}

/// Queries the protocol config for the maximum gas allowed in a transaction.
pub async fn max_gas_budget(client: &SuiClient) -> Result<u64, anyhow::Error> {
    let cfg = client.read_api().get_protocol_config(None).await?;
    Ok(match cfg.attributes.get("max_tx_gas") {
        Some(Some(sui_json_rpc_types::SuiProtocolConfigValue::U64(y))) => *y,
        _ => bail!(
            "Could not automatically find the maximum gas allowed in a transaction from the \
            protocol config. Please provide a gas budget with the --gas-budget flag."
        ),
    })
}

/// Dry run, execute, or serialize a transaction.
///
/// This basically extracts the logical code for each command that deals with dry run, executing,
/// or serializing a transaction and puts it in a function to reduce code duplication.
// TODO (stefan): Add gas_price option for all commands and remove it from this function
pub(crate) async fn dry_run_or_execute_or_serialize(
    signer: SuiAddress,
    tx_kind: TransactionKind,
    context: &mut WalletContext,
    gas_payment: Option<Vec<ObjectID>>,
    gas_price: Option<u64>,
    gas: Option<ObjectID>,
    opts: Opts,
) -> Result<SuiClientCommandResult, anyhow::Error> {
    let (
        dry_run,
        dev_inspect,
        gas_budget,
        serialize_unsigned_transaction,
        serialize_signed_transaction,
    ) = (
        opts.dry_run,
        opts.dev_inspect,
        opts.gas_budget,
        opts.serialize_unsigned_transaction,
        opts.serialize_signed_transaction,
    );
    ensure!(
        !serialize_unsigned_transaction || !serialize_signed_transaction,
        "Cannot specify both flags: --serialize-unsigned-transaction and --serialize-signed-transaction."
    );
    let gas_price = if let Some(gas_price) = gas_price {
        gas_price
    } else {
        context.get_reference_gas_price().await?
    };

    let client = context.get_client().await?;

    if dev_inspect {
        return execute_dev_inspect(
            context,
            signer,
            tx_kind,
            gas_budget,
            gas_price,
            gas_payment,
            None,
            None,
        )
        .await;
    }

    let gas = match gas_payment {
        Some(obj_ids) => Some(obj_ids),
        None => gas.map(|x| vec![x]),
    };

    if dry_run {
        return execute_dry_run(
            context,
            signer,
            tx_kind,
            gas_budget,
            gas_price,
            gas.clone(),
            None,
        )
        .await;
    }

    let gas_budget = match gas_budget {
        Some(gas_budget) => gas_budget,
        None => {
            debug!("Estimating gas budget");
            let budget = estimate_gas_budget(
                context,
                signer,
                tx_kind.clone(),
                gas_price,
                gas.clone(),
                None,
            )
            .await?;
            debug!("Finished estimating gas budget");
            budget
        }
    };

    debug!("Preparing transaction data");
    let tx_data = client
        .transaction_builder()
        .tx_data(
            signer,
            tx_kind,
            gas_budget,
            gas_price,
            gas.unwrap_or_default(),
            None,
        )
        .await?;
    debug!("Finished preparing transaction data");

    if serialize_unsigned_transaction {
        Ok(SuiClientCommandResult::SerializedUnsignedTransaction(
            tx_data,
        ))
    } else {
        let signature = context.config.keystore.sign_secure(
            &tx_data.sender(),
            &tx_data,
            Intent::sui_transaction(),
        )?;
        let sender_signed_data = SenderSignedData::new_from_sender_signature(tx_data, signature);
        if serialize_signed_transaction {
            Ok(SuiClientCommandResult::SerializedSignedTransaction(
                sender_signed_data,
            ))
        } else {
            let transaction = Transaction::new(sender_signed_data);
            debug!("Executing transaction: {:?}", transaction);
            let mut response = context
                .execute_transaction_may_fail(transaction.clone())
                .await?;
            debug!("Transaction executed: {:?}", transaction);
            if let Some(effects) = response.effects.as_mut() {
                prerender_clever_errors(effects, client.read_api()).await;
            }
            let effects = response.effects.as_ref().ok_or_else(|| {
                anyhow!("Effects from SuiTransactionBlockResult should not be empty")
            })?;
            if let SuiExecutionStatus::Failure { error } = effects.status() {
                return Err(anyhow!(
                    "Error executing transaction '{}': {error}",
                    response.digest
                ));
            }
            Ok(SuiClientCommandResult::TransactionBlock(response))
        }
    }
}

async fn execute_dev_inspect(
    context: &mut WalletContext,
    signer: SuiAddress,
    tx_kind: TransactionKind,
    gas_budget: Option<u64>,
    gas_price: u64,
    gas_payment: Option<Vec<ObjectID>>,
    gas_sponsor: Option<SuiAddress>,
    skip_checks: Option<bool>,
) -> Result<SuiClientCommandResult, anyhow::Error> {
    let client = context.get_client().await?;
    let gas_budget = gas_budget.map(sui_serde::BigInt::from);
    let mut gas_objs = vec![];
    let gas_objects = if let Some(gas_payment) = gas_payment {
        for o in gas_payment.iter() {
            let obj_ref = context.get_object_ref(*o).await?;
            gas_objs.push(obj_ref);
        }
        Some(gas_objs)
    } else {
        None
    };

    let dev_inspect_args = DevInspectArgs {
        gas_sponsor,
        gas_budget,
        gas_objects,
        skip_checks,
        show_raw_txn_data_and_effects: None,
    };
    let dev_inspect_result = client
        .read_api()
        .dev_inspect_transaction_block(
            signer,
            tx_kind,
            Some(sui_serde::BigInt::from(gas_price)),
            None,
            Some(dev_inspect_args),
        )
        .await?;
    Ok(SuiClientCommandResult::DevInspect(dev_inspect_result))
}

pub(crate) async fn prerender_clever_errors(
    effects: &mut SuiTransactionBlockEffects,
    read_api: &ReadApi,
) {
    let SuiTransactionBlockEffects::V1(effects) = effects;
    if let SuiExecutionStatus::Failure { error } = &mut effects.status {
        if let Some(rendered) = render_clever_error_opt(error, read_api).await {
            *error = rendered;
        }
    }
}

/// Warn the user if the CLI falls behind more than 2 protocol versions.
async fn check_protocol_version_and_warn(read_api: &ReadApi) -> Result<(), anyhow::Error> {
    let protocol_cfg = read_api.get_protocol_config(None).await?;
    let on_chain_protocol_version = protocol_cfg.protocol_version.as_u64();
    let cli_protocol_version = ProtocolVersion::MAX.as_u64();
    if (cli_protocol_version + 2) < on_chain_protocol_version {
        eprintln!(
            "{}",
            format!(
                "[warning] CLI's protocol version is {cli_protocol_version}, but the active \
                network's protocol version is {on_chain_protocol_version}. \
                \n Consider installing the latest version of the CLI - \
                https://docs.sui.io/guides/developer/getting-started/sui-install \n\n \
                If publishing/upgrading returns a dependency verification error, then install the \
                latest CLI version."
            )
            .yellow()
            .bold()
        );
    }

    Ok(())
}

/// Try to convert this object into a package.
fn to_package(o: SuiObjectResponse) -> anyhow::Result<MovePackage> {
    let id = o.object_id()?;
    let Some(SuiRawData::Package(p)) = o.into_object()?.bcs else {
        bail!("Object {id} not a package");
    };

    Ok(p.to_move_package(u64::MAX /* safe as this pkg comes from the network */)?)
}

/// Fetch move packages
async fn fetch_move_packages(
    read_api: &ReadApi,
    immediate_dep_packages: &BTreeMap<Symbol, ObjectID>,
) -> Result<Vec<MovePackage>, anyhow::Error> {
    let package_ids: Vec<_> = immediate_dep_packages.values().cloned().collect(); // a map from id to pkg name for finding package names for error reporting.
    let pkg_id_to_name: BTreeMap<_, _> = immediate_dep_packages
        .iter()
        .map(|(name, id)| (id, name))
        .collect();

    let objects = read_api
        .multi_get_object_with_options(package_ids, SuiObjectDataOptions::bcs_lossless())
        .await?;

    let mut packages = Vec::with_capacity(objects.len());
    for o in objects {
        let id = o.object_id()?;
        packages.push(to_package(o).with_context(|| {
            format!(
                "Failed to fetch package {}",
                pkg_id_to_name
                    .get(&id)
                    .map_or("of unknown name", |x| x.as_str())
            )
        })?);
    }

    Ok(packages)
}

// Fetch the original ids of all the transitive dependencies of the immediate package dependencies
async fn trans_deps_original_ids(
    read_api: &ReadApi,
    immediate_dep_packages: &BTreeMap<Symbol, ObjectID>,
) -> Result<BTreeSet<ObjectID>, anyhow::Error> {
    let pkgs = fetch_move_packages(read_api, immediate_dep_packages).await?;
    let linkage_table = pkgs
        .iter()
        .flat_map(|pkg| pkg.linkage_table().keys())
        .copied()
        .collect();

    Ok(linkage_table)
}

/// Filter out a package's dependencies which are not referenced in the source code. The algorithm
/// finds the immediate dependencies of this package, and the original ids of each transitive
/// dependencies for all these immediate package dependencies. For packages that are not referenced
/// in the source code, they will be filtered out from the list of dependencies.
pub(crate) async fn pkg_tree_shake(
    read_api: &ReadApi,
    with_unpublished_dependencies: bool,
    compiled_package: &mut CompiledPackage,
) -> Result<(), anyhow::Error> {
    // these are packages that are immediate dependencies of the root package
    let immediate_dep_packages =
        compiled_package.find_immediate_deps_pkgs_to_keep(with_unpublished_dependencies)?;

    // for every immediate dependency package, we need to use its linkage table to determine its
    // transitive dependencies and ensure that we keep the required packages, so fetch those tables
    let trans_deps_orig_ids = trans_deps_original_ids(read_api, &immediate_dep_packages).await?;
    let pkg_name_to_orig_id: BTreeMap<_, _> = compiled_package
        .package
        .deps_compiled_units
        .iter()
        .map(|(pkg_name, module)| (*pkg_name, ObjectID::from(module.unit.address.into_inner())))
        .collect();

    // for every published package in the original list of published dependencies, get its original
    // id and then check if that id exists in the linkage table. If it does, then we need to keep
    // this package. Similarly, all immediate dep packages must stay
    compiled_package.dependency_ids.published.retain(|pkg, _| {
        immediate_dep_packages.contains_key(pkg)
            || pkg_name_to_orig_id
                .get(pkg)
                .is_some_and(|id| trans_deps_orig_ids.contains(id))
    });

    Ok(())
}<|MERGE_RESOLUTION|>--- conflicted
+++ resolved
@@ -52,15 +52,11 @@
 use sui_keys::keystore::AccountKeystore;
 use sui_move_build::{
     build_from_resolution_graph, check_invalid_dependencies, check_unpublished_dependencies,
-<<<<<<< HEAD
-    gather_published_ids, BuildConfig, CompiledPackage, PackageDependencies,
-=======
     gather_published_ids, implicit_deps, BuildConfig, CompiledPackage,
 };
 use sui_package_management::{
     system_package_versions::{latest_system_packages, system_packages_for_protocol},
     LockCommand, PublishedAtError,
->>>>>>> 0f914b97
 };
 use sui_replay::ReplayToolCommand;
 use sui_sdk::{
@@ -948,6 +944,7 @@
                     env_alias,
                 )
                 .await;
+
                 // Restore original ID, then check result.
                 if let (Some(chain_id), Some(previous_id)) = (chain_id, previous_id) {
                     let _ = sui_package_management::set_package_id(
@@ -957,20 +954,22 @@
                         previous_id,
                     )?;
                 }
-                let (
-                    package_id,
-                    compiled_modules,
-                    dependencies,
-                    package_digest,
-                    upgrade_policy,
-                    compiled_module,
-                ) = upgrade_result?;
+
+                let (upgrade_policy, compiled_package) =
+                    upgrade_result.map_err(|e| anyhow!("{e}"))?;
+
+                let compiled_modules =
+                    compiled_package.get_package_bytes(with_unpublished_dependencies);
+                let package_id = compiled_package.published_at.clone()?;
+                let package_digest =
+                    compiled_package.get_package_digest(with_unpublished_dependencies);
+                let dep_ids = compiled_package.get_published_dependencies_ids();
 
                 if verify_compatibility {
                     check_compatibility(
                         read_api,
                         package_id,
-                        compiled_module,
+                        compiled_package,
                         package_path,
                         upgrade_policy,
                         protocol_config,
@@ -983,7 +982,7 @@
                     .upgrade_tx_kind(
                         package_id,
                         compiled_modules,
-                        dependencies.published.into_values().collect(),
+                        dep_ids,
                         upgrade_capability,
                         upgrade_policy,
                         package_digest.to_vec(),
@@ -1082,15 +1081,15 @@
                         previous_id,
                     )?;
                 }
-                let (dependencies, compiled_modules, _, _) = compile_result?;
+
+                let compiled_package = compile_result?;
+                let compiled_modules =
+                    compiled_package.get_package_bytes(with_unpublished_dependencies);
+                let dep_ids = compiled_package.get_published_dependencies_ids();
 
                 let tx_kind = client
                     .transaction_builder()
-                    .publish_tx_kind(
-                        sender,
-                        compiled_modules,
-                        dependencies.published.into_values().collect(),
-                    )
+                    .publish_tx_kind(sender, compiled_modules, dep_ids)
                     .await?;
                 let result = dry_run_or_execute_or_serialize(
                     sender, tx_kind, context, None, None, opts.gas, opts.rest,
@@ -1784,19 +1783,11 @@
         chain_id: chain_id.clone(),
     };
     let resolution_graph = config.resolution_graph(package_path, chain_id.clone())?;
-<<<<<<< HEAD
-=======
     let mut compiled_package =
         build_from_resolution_graph(resolution_graph, false, false, chain_id)?;
     pkg_tree_shake(read_api, false, &mut compiled_package).await?;
->>>>>>> 0f914b97
-
-    Ok(build_from_resolution_graph(
-        resolution_graph,
-        false,
-        false,
-        chain_id,
-    )?)
+
+    Ok(compiled_package)
 }
 
 pub(crate) async fn upgrade_package(
@@ -1807,18 +1798,8 @@
     with_unpublished_dependencies: bool,
     skip_dependency_verification: bool,
     env_alias: Option<String>,
-) -> Result<
-    (
-        ObjectID,
-        Vec<Vec<u8>>,
-        PackageDependencies,
-        [u8; 32],
-        u8,
-        CompiledPackage,
-    ),
-    anyhow::Error,
-> {
-    let (dependencies, compiled_modules, compiled_package, package_id) = compile_package(
+) -> Result<(u8, CompiledPackage), anyhow::Error> {
+    let mut compiled_package = compile_package(
         read_api,
         build_config,
         package_path,
@@ -1826,8 +1807,6 @@
         skip_dependency_verification,
     )
     .await?;
-<<<<<<< HEAD
-=======
 
     pkg_tree_shake(
         read_api,
@@ -1835,9 +1814,8 @@
         &mut compiled_package,
     )
     .await?;
->>>>>>> 0f914b97
-
-    let package_id = package_id.map_err(|e| match e {
+
+    compiled_package.published_at.as_ref().map_err(|e| match e {
         PublishedAtError::NotPresent => {
             anyhow!("No 'published-at' field in Move.toml or 'published-id' in Move.lock for package to be upgraded.")
         }
@@ -1886,16 +1864,8 @@
     // policy at the moment. To change the policy you can call a Move function in the
     // `package` module to change this policy.
     let upgrade_policy = upgrade_cap.policy;
-    let package_digest = compiled_package.get_package_digest(with_unpublished_dependencies);
-
-    Ok((
-        package_id,
-        compiled_modules,
-        dependencies,
-        package_digest,
-        upgrade_policy,
-        compiled_package,
-    ))
+
+    Ok((upgrade_policy, compiled_package))
 }
 
 pub(crate) async fn compile_package(
@@ -1904,23 +1874,11 @@
     package_path: &Path,
     with_unpublished_dependencies: bool,
     skip_dependency_verification: bool,
-<<<<<<< HEAD
-) -> Result<
-    (
-        PackageDependencies,
-        Vec<Vec<u8>>,
-        CompiledPackage,
-        Result<ObjectID, PublishedAtError>,
-    ),
-    anyhow::Error,
-> {
-=======
 ) -> Result<CompiledPackage, anyhow::Error> {
     let protocol_config = read_api.get_protocol_config(None).await?;
 
     build_config.implicit_dependencies =
         implicit_deps_for_protocol_version(protocol_config.protocol_version)?;
->>>>>>> 0f914b97
     let config = resolve_lock_file_path(build_config, Some(package_path))?;
     let run_bytecode_verifier = true;
     let print_diags_to_stderr = true;
@@ -1932,19 +1890,17 @@
         chain_id: chain_id.clone(),
     };
     let resolution_graph = config.resolution_graph(package_path, chain_id.clone())?;
-    let (package_id, dependencies) = gather_published_ids(&resolution_graph, chain_id.clone());
+    let (_, dependencies) = gather_published_ids(&resolution_graph, chain_id.clone());
     check_invalid_dependencies(&dependencies.invalid)?;
     if !with_unpublished_dependencies {
         check_unpublished_dependencies(&dependencies.unpublished)?;
     };
-    let compiled_package = build_from_resolution_graph(
+    let mut compiled_package = build_from_resolution_graph(
         resolution_graph,
         run_bytecode_verifier,
         print_diags_to_stderr,
         chain_id,
     )?;
-<<<<<<< HEAD
-=======
 
     pkg_tree_shake(
         read_api,
@@ -1953,7 +1909,6 @@
     )
     .await?;
 
->>>>>>> 0f914b97
     let protocol_config = read_api.get_protocol_config(None).await?;
 
     // Check that the package's Move version is compatible with the chain's
@@ -2016,7 +1971,6 @@
     if with_unpublished_dependencies {
         compiled_package.verify_unpublished_dependencies(&dependencies.unpublished)?;
     }
-    let compiled_modules = compiled_package.get_package_bytes(with_unpublished_dependencies);
     if !skip_dependency_verification {
         let verifier = BytecodeSourceVerifier::new(read_api);
         if let Err(e) = verifier
@@ -2058,7 +2012,7 @@
             error: format!("Failed to update Move.lock toolchain version: {e}"),
         })?;
 
-    Ok((dependencies, compiled_modules, compiled_package, package_id))
+    Ok(compiled_package)
 }
 
 /// Return the correct implicit dependencies for the [version], producing a warning or error if the
